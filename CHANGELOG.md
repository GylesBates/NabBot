--- conflicted
+++ resolved
@@ -1,7 +1,5 @@
 # Changelog
 
-<<<<<<< HEAD
-=======
 ## Version 1.2.0 (Unreleased)
 - New `/help` style, with reaction pagination.
 - New `/quote` command, shows a message's content given an id.
@@ -41,7 +39,6 @@
     - `admins_message`: renamed to `adminsmessage`, removed all aliases, added `notifyadmins`
     - Many more aliases changes
 
->>>>>>> 6b07cfd4
 ## Version 1.1.1 (2018-06-12)
 - Added missing items from the Feyrist area to the loot database
 - Fixed an issue causing /loot update to only work the second time it was called
