--- conflicted
+++ resolved
@@ -1,16 +1,3 @@
-<<<<<<< HEAD
-*NOTE: This is not a cavebot, this bot does not interact with the client in any way, NabBot is a messaging bot. We're not interested in developing cavebots, do not contact us for such reasons.*  
-# NabBot [![Build Status](https://travis-ci.org/Galarzaa90/NabBot.svg?branch=master)](https://travis-ci.org/Galarzaa90/NabBot)
-Nab Bot is a discord bot that uses [Rapptz's discord.py](https://github.com/Rapptz/discord.py). It features commands related to the MMORPG [Tibia](http://www.tibia.com/news/?subtopic=latestnews).
-
-## Requirements
-* Python 3.4.2+ with modules:
-    * psutil
-    * pillow (Python Imaging Library)
-    * requests
-* [discord.py](https://github.com/Rapptz/discord.py)
-* Tested on Windows and Raspbian
-=======
 # Rewrite branch
 This branch uses the `rewrite` branch of [discord.py](https://github.com/Rapptz/discord.py/tree/rewrite), which is still
 under development and include breaking changes, so this branch is not recommended for general use.  
@@ -28,17 +15,12 @@
     * BeautifulSoup
 * discord.py **rewrite branch**
 * Tested on Windows, Ubuntu and Raspbian
->>>>>>> 8e2c05e1
 
 ## Installing and running
 To install discord.py simply run the following on the command line:
 
 ```
-<<<<<<< HEAD
-python -m pip install -U https://github.com/Rapptz/discord.py/archive/master.zip#egg=discord.py[voice] pillow psutil requests  
-=======
 python -m pip install -U git+https://github.com/Rapptz/discord.py@rewrite pillow psutil bs4
->>>>>>> 8e2c05e1
 ```
 
 Create a bot token on Discord
@@ -70,12 +52,6 @@
 For more detailed instructions, read the [install guide](https://galarzaa90.github.io/NabBot/install/).
 
 ## Current features
-<<<<<<< HEAD
-* Character database to keep track of the member's characters
-* Level up and deaths are announced by the bot
-* Events can be created by users and announced by the bot
-* Many Tibia related functions and utilities
-=======
 * Characters and guilds lookup
 * Linking characters to discord users
 * Level up and deaths announcements
@@ -83,7 +59,6 @@
 * Keeps track of registered character's deaths and level ups as a log.
 * Watched list, add characters or guilds to check their online status all the time
 * Information commands, based on TibiaWiki articles. Items, monsters, NPCs, houses and more.
->>>>>>> 8e2c05e1
 
 ## Documentation
 See https://galarzaa90.github.io/NabBot/
@@ -91,13 +66,5 @@
 ## Donate
 If you like Nab Bot, you can donate to this project. Nab Bot and the developers will appreciate it :)
 
-<<<<<<< HEAD
-<img align="center" src="https://cloud.githubusercontent.com/assets/12865379/14549417/86905512-0274-11e6-87f0-ccbab911c820.png" alt="An example of the /check command">
-
-## Donate
-If you like Nab Bot, you can donate to this project. Nab Bot and the developers will appreciate it :)
-
-=======
->>>>>>> 8e2c05e1
 
 [![paypal](https://www.paypalobjects.com/en_US/i/btn/btn_donate_LG.gif)](https://www.paypal.com/cgi-bin/webscr?cmd=_s-xclick&hosted_button_id=B33DCPZ9D3GMJ)