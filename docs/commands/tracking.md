--- conflicted
+++ resolved
@@ -92,39 +92,6 @@
 
 ----
 
-<<<<<<< HEAD
-## /searchteam
-**Syntax:** *See below*  
-**Other aliases:** /whereteam, /findteam, /team
-
-This commands finds registered characters with the desired levels.
-Vocations can be filtered using the reaction buttons.
-
-There's three ways to use the command:
-
-1. Provide a character's name, shows a list of characters in share range. (`/searchteam char`)
-1. Provide a level, shows a list of characters in share range with that level. (`/searchteam level`)
-1. Provide two levels, shows a list of characters in that level range. (`/searchteam min,max`)
-
-Online characters are shown first on the list, they also have a 🔹 icon.
-
-??? Summary "Examples"
-    
-    **/searchteam Galarzaa Fidera**  
-    ![image](../assets/images/commands/searchteam_1.png)
-    
-    **/searchteam 234**  
-    ![image](../assets/images/commands/searchteam_2.png)
-    
-    **/searchteam 100,120**  
-    ![image](../assets/images/commands/searchteam_3.png)
-
-----
-
-## /watched
-**Syntax:** /watched  *[name]*  
-**Other aliases:** /watchlist, /hunted, /huntedlist
-=======
 ## watched
 **Syntax:** `watched  [name]`  
 **Other aliases:** `watchlist`, `huntedlist`
@@ -132,15 +99,10 @@
 Sets the watched list channel for this server
 
 Creates a new text channel for the watched list to be posted.
->>>>>>> 6b07cfd4
 
 The watch list shows which characters from it are online. Entire guilds can be added too.
 
-<<<<<<< HEAD
-If no name is specified, the default name `#watched-list` will be used.
-=======
 If no name is specified, the default name "watched-list" is used.
->>>>>>> 6b07cfd4
 
 When the channel is created, only the bot and people with `Administrator` role can read it.  
 The permissions can be adjusted afterwards.
@@ -152,65 +114,28 @@
     **/watched**  
     ![image](../assets/images/commands/watched.png)  
     **Initial message shown in the channel**
-<<<<<<< HEAD
-    ![image](../assets/images/commands/watched_message_1.png)
-    
-=======
     ![image](../assets/images/commands/watched_message_1.png)  
->>>>>>> 6b07cfd4
     **Message once characters and/or guilds have been added**  
     ![image](../assets/images/commands/watched_message_2.png)
 
-
-<<<<<<< HEAD
-### /watched add
-**Syntax:** /watched  *name*[,*reason*] 
-**Other aliases:** /watched addplayer, /watched addchar
-=======
+----
+
 ### watched add
 **Syntax:** `watched add <name>[,reason]` 
 **Other aliases:** `watched addplayer`, `watched addchar`
->>>>>>> 6b07cfd4
 
 Adds a character to the watched list.
 
-<<<<<<< HEAD
-A reason can be added optionally, which can be seen using [/watched info](#watched-info)
-
-The bot asks for confirmation before adding, by using emoji reactions: 🇾/🇳.
-=======
 A reason can be specified by adding it after the character's name, separated by a comma.
->>>>>>> 6b07cfd4
 
 ??? Summary "Examples"
     **/watched add Galarzaa Fidera**  
     ![image](../assets/images/commands/watched_add.png)
-<<<<<<< HEAD
-    
-
-### /watched remove
-**Syntax:** /watched remove *name*  
-**Other aliases:** /watched removeplayer, /watched removechar
-
-Removes a character from the watched list.
-
-The bot asks for confirmation before adding, by using emoji reactions: 🇾/🇳.
-
-??? Summary "Examples"
-  
-    **/watched remove Kaiizokuo**  
-    ![image](../assets/images/commands/watched_remove.png)
-
-  
-### /watched addguild
-**Syntax:** /watched addguild *name*
-=======
 
 ----
     
 ### watched addguild
 **Syntax:** `watched addguild <name>[,reason]`
->>>>>>> 6b07cfd4
 
 Adds an entire guild to the watched list.
 
@@ -220,13 +145,7 @@
     **/watched addguild Redd Alliance**  
     ![image](../assets/images/commands/watched_addguild.png)
 
-<<<<<<< HEAD
-
-### /watched removeguild
-**Syntax**:  /watched *name*
-=======
-----
->>>>>>> 6b07cfd4
+----
 
 ### watched info
 **Syntax:**: `watched info <name>`  
@@ -240,12 +159,7 @@
     **/watched info Nezune**  
     ![image](../assets/images/commands/watched_info.png)
 
-<<<<<<< HEAD
-
-### /watched list
-=======
-----
->>>>>>> 6b07cfd4
+----
 
 ### watched infoguild
 **Syntax:**: `watched info <name>`  
@@ -267,47 +181,16 @@
     **/watched list**  
     ![image](../assets/images/commands/watched_list.png)
 
-<<<<<<< HEAD
-
-### /watched listguild
-**Other aliases:** /watched guilds, /watched listguilds, /watched guildlist
-=======
 ----
 
 ### watched listguilds
 **Other aliases:** `watched guilds`, `watched guildlist`
->>>>>>> 6b07cfd4
 
 Shows a list of all guilds currently in the list.
 
 ??? Summary "Examples"
     **/watched guildlist**  
     ![image](../assets/images/commands/watched_guilds.png)
-<<<<<<< HEAD
-    
-
-### /watched info
-**Syntax:**: /watched info *name*  
-**Other aliases:** /watched details, /watched reason
-
-Shows information about a watched list entry.
-
-This shows who added the player, when, and if there's a reason why they were added.
-
-??? Summary "Examples"
-  
-    **/watched info Nezune**  
-    ![image](../assets/images/commands/watched_info.png)
-
-
-### /watched infoguild
-**Syntax:**: /watched info *name*  
-**Other aliases:** /watched detailsguild, /watched reasonguild
-
-Shows information about a watched list guild entry.
-
-This shows who added the guild, when, and if there's a reason why it was added.
-=======
 
 ----
 
@@ -331,4 +214,3 @@
 ??? Summary "Examples"
     **/watched removeguild Redd Alliance**  
     ![image](../assets/images/commands/watched_removeguild.png)
->>>>>>> 6b07cfd4
