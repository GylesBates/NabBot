# Loot commands
<<<<<<< HEAD

## /loot
=======
>>>>>>> 6b07cfd4

!!! info
    Parameters are enclosed with `< >`.   
    Optional parameters are enclosed in brackets `[]`.

## loot

Scans an image of a container looking for Tibia items and shows an approximate loot value.

An image must be attached with the message. The prices used are NPC prices only.

The image requires the following:

- Must be a screenshot of inventory windows (backpacks, depots, etc).
- Have the original size, the image can't be scaled up or down, however it can be cropped.
- The image must show the complete slot.
- JPG images are usually not recognized.
- PNG images with low compression settings take longer to be scanned or aren't detected at all.

The bot shows the total loot value and a list of the items detected, separated into the NPC that buy them.

??? Summary "Example"
    **/loot** (attached image)  
    ![image](../assets/images/commands/loot_input.png)  
    ![image](../assets/images/commands/loot.png)  

---- 

### loot add
**Syntax:** `loot add <item>`

Adds an image to an existing loot item in the database.

----

### loot new
**Syntax:** `loot new <item>,<group>`

Adds a new item to the loot database.

----

### loot legend

Shows the meaning of the overlayed icons.

??? Summary "Example"
    **/loot legend**   
    ![image](../assets/images/commands/loot_legend.png)

----

### loot remove
**Syntax:** `loot remove <item>`

Adds an image to an existing loot item in the database.

----

### loot show
**Syntax:** `loot show <item>`

Shows item info from the loot database.

----

### loot update

Updates the entire loot database.

----<|MERGE_RESOLUTION|>--- conflicted
+++ resolved
@@ -1,9 +1,4 @@
 # Loot commands
-<<<<<<< HEAD
-
-## /loot
-=======
->>>>>>> 6b07cfd4
 
 !!! info
     Parameters are enclosed with `< >`.   
