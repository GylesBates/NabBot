# TibiaWiki commands

All the commands that use information from TibiaWiki.  
The information is read generated using [tibiawiki-sql](https://github.com/Galarzaa90/tibiawiki-sql).

!!! info
    Parameters are enclosed with `< >`.   
    Optional parameters are enclosed in brackets `[]`.


## achievement
**Syntax:** `achievement <name>`  
**Other aliases:** `achiev`

Displays an achievement's information.

Shows the achievement's grade, points, description, and instructions on how to unlock.

??? summary "Examples"
    **/achievement demonic barkeeper**  
    ![image](../assets/images/commands/achievement.png)

----

<<<<<<< HEAD
## /monster
**Syntax:** /monster *name*  
**Other aliases:** /mob, /creature, /mon
=======
## bestiary
**Syntax:** `bestiary <class>`
>>>>>>> 6b07cfd4

Displays a category's creatures or all the categories.

If a category is specified, it will list all the creatures that belong to the category and their level.
If no category is specified, it will list all the bestiary categories.

??? summary "Examples"
    **/bestiary**  
    ![image](../assets/images/commands/bestiary_1.png)  
    **/bestiary dragon**  
    ![image](../assets/images/commands/bestiary_2.png)

----

## item
**Syntax:** `item <name>`  
**Other aliases:** `itemprice`

Displays information about an item.

Shows who buys and sells the item, what creatures drops it and many attributes.
        
The embed is colored if a major loot NPC buys it, so it can be noted at quick glance.  
Yellow for Rashid, Blue and Green for Djinns and Purple for gems.
        
More information is shown if used in private messages or in the command channel.

??? summary "Examples"
    **/item dragon scale mail**  
    ![image](../assets/images/commands/item_1.png)  
    *When used on the ask-channel or private message*  
    **/item dragon scale mail**  
    ![image](../assets/images/commands/item_2.png)

----

## key
**Syntax:** `key <number>`  

Displays information about a key.

Shows the key's known names, how to obtain it and its uses.

??? summary "Examples"
    **/key 3940**  
    ![image](../assets/images/commands/key.png)

----

### key search
**Syntax:** `key search <name>`

Searches for a key by keywords.

Search for matches on the key's names, location, origin or uses.

<<<<<<< HEAD
Shows information about a NPC. What items do they sell and buy, where are they found and travel destinations.
More information is displayed if used on the ask channel or on private messages.
=======
if there are multiple matches, a list is shown.
If only one matches, the key's information is shwon directly.
>>>>>>> 6b07cfd4

??? summary "Examples"
    **/key search hellgate** *(only one match)*  
    ![image](../assets/images/commands/key_search_1.png)  
    **/key search fibula** *(multiple matches)*  
    ![image](../assets/images/commands/key_search_2.png)

----
    
## monster
**Syntax:** `monster <name>`  
**Other aliases:** `mob`, `creature`

Displays information about a monster.

Shows the monster's attributes, resistances, loot and more.

More information is displayed if used on a private message or in the command channel.

??? summary "Examples"
    **/monster Demon** *(On a regular channel)*  
    ![image](../assets/images/commands/monster_1.png)  
    **/monster Demon** *(On an ask channel or private message)*  
    ![image](../assets/images/commands/monster_2.png)  
    (*The bottom of the image has been cropped*)

----

## npc
**Syntax:** `npc <name>`

Displays information about a NPC.

Shows the NPC's item offers, their location and their travel destinations.
        
More information is displayed if used on private messages or the command channel.

??? summary "Examples"
    **/npc rashid** *(On a regular channel)*  
    ![image](../assets/images/commands/npc_1.png)  
    **/npc captain fearless**  *(On an ask channel or private message)*  
    ![image](../assets/images/commands/npc_2.png)

----

## spell
**Syntax:** `spell <name/words>`

Displays information about a spell.

Shows the spell's attributes, NPCs that teach it and more.
        
More information is displayed if used on private messages or the command channel.

??? summary "Examples"
    **/spell exori gran**  
    ![image](../assets/images/commands/spell_1.png)  
    **/spell emberwing**  
    ![image](../assets/images/commands/spell_2.png)<|MERGE_RESOLUTION|>--- conflicted
+++ resolved
@@ -22,14 +22,8 @@
 
 ----
 
-<<<<<<< HEAD
-## /monster
-**Syntax:** /monster *name*  
-**Other aliases:** /mob, /creature, /mon
-=======
 ## bestiary
 **Syntax:** `bestiary <class>`
->>>>>>> 6b07cfd4
 
 Displays a category's creatures or all the categories.
 
@@ -86,13 +80,8 @@
 
 Search for matches on the key's names, location, origin or uses.
 
-<<<<<<< HEAD
-Shows information about a NPC. What items do they sell and buy, where are they found and travel destinations.
-More information is displayed if used on the ask channel or on private messages.
-=======
 if there are multiple matches, a list is shown.
 If only one matches, the key's information is shwon directly.
->>>>>>> 6b07cfd4
 
 ??? summary "Examples"
     **/key search hellgate** *(only one match)*  
