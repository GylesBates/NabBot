--- conflicted
+++ resolved
@@ -1,22 +1,11 @@
 # Admin commands
-<<<<<<< HEAD
-
-This commands can only be used by the server's owner and users with the `Administrator` permission.
-=======
 Commands for server owners and admins.  
 Admins are members with the `Administrator` permission.
->>>>>>> 6b07cfd4
 
 !!! info
     Parameters are enclosed with `< >`.   
     Optional parameters are enclosed in brackets `[]`.
 
-<<<<<<< HEAD
-## /checkchannel
-**Syntax:** /checkchannel [*channel*]
-
-Checks if the current channel or the specified channel has the correct permissions for the bot to work fine.
-=======
 ## addaccount 
 **Syntax:** `addaccount <user>,<character>`  
 **Other aliases:** `addacc`
@@ -26,18 +15,12 @@
 If a character is hidden, only that character will be added. Characters in other worlds are skipped.
 
 ----
->>>>>>> 6b07cfd4
 
 ## addchar
 **Syntax:** `addchar <user>,<character>`  
 **Other aliases:** `registerchar`
 
-<<<<<<< HEAD
-    **/checkchannel**  
-    ![image](../assets/images/commands/checkchannel.png)
-=======
 Registers a character to a user.
->>>>>>> 6b07cfd4
 
 ----
 
