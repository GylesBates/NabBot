--- conflicted
+++ resolved
@@ -9,11 +9,7 @@
 from utils import checks
 from utils.database import userDatabase
 from utils.discord import is_private
-<<<<<<< HEAD
-from utils.pages import Pages, CannotPaginate
-=======
 from utils.paginator import Pages, CannotPaginate
->>>>>>> 6b07cfd4
 
 
 class Mod:
@@ -77,13 +73,9 @@
         If it's used directly on a text channel, the bot will delete the command's message and repeat it itself.
         Note that deleting the message requires `Manage Messages` permissions in the channel.
 
-<<<<<<< HEAD
-        If it's used on a private message, the bot will ask on which channel he should say the message."""
-=======
         If it's used on a private message, the bot will ask on which channel he should say the message.
         Each channel in the list is numerated, by choosing a number, the message will be sent in the chosen channel.
         """
->>>>>>> 6b07cfd4
         if is_private(ctx.channel):
             description_list = []
             channel_list = []
@@ -139,8 +131,6 @@
     @commands.guild_only()
     @checks.is_channel_mod()
     @commands.command()
-<<<<<<< HEAD
-=======
     async def unignore(self, ctx, *, channel: discord.TextChannel = None):
         """Unignores a channel.
 
@@ -161,7 +151,6 @@
             await ctx.send(f"{channel.mention} is not ignored anymore.")
             self.reload_ignored()
 
->>>>>>> 6b07cfd4
     @checks.is_channel_mod()
     @commands.guild_only()
     @checks.is_tracking_world()
@@ -198,70 +187,6 @@
         except CannotPaginate as e:
             await ctx.send(e)
 
-<<<<<<< HEAD
-    @commands.guild_only()
-    @checks.is_channel_mod()
-    @commands.group(invoke_without_command=True, case_insensitive=True)
-    async def ignore(self, ctx, *, channel: discord.TextChannel = None):
-        """Makes the bot ignore a channel
-
-        Ignored channels don't process commands. However, the bot may still announce deaths and level ups if needed.
-
-        If the parameter is used with no parameters, it ignores the current channel.
-
-        Note that server administrators can bypass this."""
-        if channel is None:
-            channel = ctx.channel
-
-        if channel.id in self.ignored.get(ctx.guild.id, []):
-            await ctx.send(f"{channel.mention} is already ignored.")
-            return
-
-        with userDatabase:
-            userDatabase.execute("INSERT INTO ignored_channels(server_id, channel_id) VALUES(?, ?)",
-                                 (ctx.guild.id, channel.id))
-            await ctx.send(f"{channel.mention} is now ignored.")
-            self.reload_ignored()
-
-    @commands.guild_only()
-    @checks.is_channel_mod()
-    @ignore.command(name="list")
-    async def ignore_list(self, ctx):
-        """Shows a list of ignored channels"""
-        entries = [ctx.guild.get_channel(c).name for c in self.ignored.get(ctx.guild.id, []) if ctx.guild.get_channel(c) is not None]
-        if not entries:
-            await ctx.send("There are no ignored channels in this server.")
-            return
-        pages = Pages(ctx, entries=entries)
-        pages.embed.title = "Ignored channels"
-        try:
-            await pages.paginate()
-        except CannotPaginate as e:
-            await ctx.send(e)
-
-    @commands.guild_only()
-    @checks.is_channel_mod()
-    @commands.command()
-    async def unignore(self, ctx, *, channel: discord.TextChannel = None):
-        """Makes the bot unignore a channel
-
-        Ignored channels don't process commands. However, the bot may still announce deaths and level ups if needed.
-
-        If the parameter is used with no parameters, it unignores the current channel."""
-        if channel is None:
-            channel = ctx.channel
-
-        if channel.id not in self.ignored.get(ctx.guild.id, []):
-            await ctx.send(f"{channel.mention} is not ignored.")
-            return
-
-        with userDatabase:
-            userDatabase.execute("DELETE FROM ignored_channels WHERE channel_id = ?", (channel.id,))
-            await ctx.send(f"{channel.mention} is not ignored anymore.")
-            self.reload_ignored()
-
-=======
->>>>>>> 6b07cfd4
     @ignore.error
     @unignore.error
     async def ignore_error(self, ctx, error):
