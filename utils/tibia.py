import asyncio
import datetime as dt
import io
import json
import re
import time
import urllib.parse
from calendar import timegm
from contextlib import closing
from html.parser import HTMLParser
from typing import List, Union, Dict, Optional

import aiohttp
from PIL import Image
from PIL import ImageDraw
from bs4 import BeautifulSoup

from config import network_retry_delay
from utils.database import userDatabase, tibiaDatabase
from utils.messages import EMOJI
from .general import log

# Constants
ERROR_NETWORK = 0
ERROR_DOESNTEXIST = 1
ERROR_NOTINDATABASE = 2

# Tibia.com URLs:
url_character = "https://secure.tibia.com/community/?subtopic=characters&name="
url_guild = "https://secure.tibia.com/community/?subtopic=guilds&page=view&GuildName="
url_guild_online = "https://secure.tibia.com/community/?subtopic=guilds&page=view&onlyshowonline=1&"
url_house = "https://secure.tibia.com/community/?subtopic=houses&page=view&houseid={id}&world={world}"
url_highscores = "https://secure.tibia.com/community/?subtopic=highscores&world={0}&list={1}&profession={2}&currentpage={3}"

tibia_logo = "http://static.tibia.com/images/global/general/apple-touch-icon-72x72.png"

KNIGHT = ["knight", "elite knight", "ek", "k", "kina", "eliteknight", "elite"]
PALADIN = ["paladin", "royal paladin", "rp", "p", "pally", "royalpaladin", "royalpally"]
DRUID = ["druid", "elder druid", "ed", "d", "elderdruid", "elder"]
SORCERER = ["sorcerer", "master sorcerer", "ms", "s", "sorc", "mastersorcerer", "master"]
MAGE = DRUID + SORCERER + ["mage"]
NO_VOCATION = ["no vocation", "no voc", "novoc", "nv", "n v", "none", "no", "n", "noob", "noobie", "rook", "rookie"]

highscore_format = {"achievements": "{0} __achievement points__ are **{1}**, on rank **{2}**",
                    "axe": "{0} __axe fighting__ level is **{1}**, on rank **{2}**",
                    "club": "{0} __club fighting__ level is **{1}**, on rank **{2}**",
                    "distance": "{0} __distance fighting__ level is **{1}**, on rank **{2}**",
                    "fishing": "{0} __fishing__ level is **{1}**, on rank **{2}**",
                    "fist": "{0} __fist fighting__ level is **{1}**, on rank **{2}**",
                    "loyalty": "{0} __loyalty points__ are **{1}**, on rank **{2}**",
                    "magic": "{0} __magic level__ is **{1}**, on rank **{2}**",
                    "magic_ek": "{0} __magic level__ is **{1}**, on rank **{2}** (knights)",
                    "magic_rp": "{0} __magic level__ is **{1}**, on rank **{2}** (paladins)",
                    "shielding": "{0} __shielding__ level is **{1}**, on rank **{2}**",
                    "sword": "{0} __sword fighting__ level is **{1}**, on rank **{2}**"}

<<<<<<< HEAD
tibia_worlds = ["Amera", "Antica", "Astera", "Belobra", "Beneva", "Calmera", "Candia", "Celesta", "Chrona", "Damora", "Descubra", "Duna", "Eldera", "Estela", "Ferobra", "Fidera", "Fortera", "Garnera", "Gentebra", "Guardia", "Harmonia", "Helera", "Honbra", "Honera", "Impera", "Inabra", "Julera", "Justera", "Kalibra", "Kenora", "Laudera", "Luminera", "Lutabra", "Macabra", "Magera", "Menera", "Morta", "Mortera", "Nerana", "Noctera", "Olera", "Olympa", "Pacera", "Peloria", "Premia", "Quelibra", "Quintera", "Refugia", "Relembra", "Secura", "Serdebra", "Shivera", "Silvera", "Solera", "Tavara", "Thera", "Tortura", "Umera", "Unitera", "Veludera", "Vita", "Vunira", "Xantera", "Zanera", "Zuna", "Zunera"]
=======
tibia_worlds = []

HIGHSCORE_CATEGORIES = ["sword", "axe", "club", "distance", "shielding", "fist", "fishing", "magic",
                         "magic_ek", "magic_rp", "loyalty", "achievements"]


class NetworkError(Exception):
    pass


# TODO: Generate character from tibia.com response
class Character:
    SEX_MALE = 0
    SEX_FEMALE = 1

    FREE_ACCOUNT = 0
    PREMIUM_ACCOUNT = 1

    URL_CHAR = "https://secure.tibia.com/community/?subtopic=characters&name="

    def __init__(self, name: str, world: str, **kwargs):
        self.name = name
        self.world = world
        self.level = kwargs.get("level", 0)
        self.achievement_points = kwargs.get("achievement_points", 0)
        self.sex = kwargs.get("sex", 0)
        self.former_world = kwargs.get("former_world")
        self.residence = kwargs.get("residence")
        self.vocation = kwargs.get("vocation")
        self.married_to = kwargs.get("married_to")
        self.guild = kwargs.get("guild")
        self.house = kwargs.get("house")
        self.last_login = kwargs.get("last_login")  # type: dt.datetime
        self.deleted = kwargs.get("last_login")  # type: dt.datetime
        self.online = kwargs.get("online") # type: bool
        self.achievements = kwargs.get("achivements", []) # type: List[Achievement]
        self.deaths = kwargs.get("deaths", [])  # type: List[Death]
        self.other_characters = kwargs.get("other_characters", [])
        self.account_status = kwargs.get("account_status", 0)
        self.comment = kwargs.get("comment")

        # NabBot specific attributes:
        self.highscores = []
        self.owner = 0

    def __repr__(self) -> str:
        kwargs = vars(self)
        attributes = ""
        for k, v in kwargs.items():
            if k in ["name", "world"]:
                continue
            if v is None:
                continue
            if isinstance(v, int) and v == 0:
                continue
            if isinstance(v, list) and len(v) == 0:
                continue
            attributes += f", {k} = {v.__repr__()}"
        return f"Character({self.name!r}, {self.world!r}{attributes})"

    def __eq__(self, o: object) -> bool:
        """Overrides the default implementation"""
        if isinstance(o, self.__class__):
            return self.name.lower() == o.name.lower()
        return False

    @property
    def he_she(self) -> str:
        return ["He", "She"][self.sex]

    @property
    def his_her(self) -> str:
        return ["His", "Her"][self.sex]

    @property
    def him_her(self) -> str:
        return ["Him", "Her"][self.sex]

    @property
    def url(self) -> str:
        return self.get_url(self.name)

    @property
    def guild_name(self) -> Optional[str]:
        return None if self.guild is None else self.guild["name"]

    @property
    def guild_rank(self) -> Optional[str]:
        return None if self.guild is None else self.guild["rank"]

    @classmethod
    def get_url(cls, name: str) -> str:
        """Returns the url pointing to the character's tibia.com page

        :param name: Name of the character
        :return: url of the character's information
        """
        return cls.URL_CHAR + urllib.parse.quote(name.encode('iso-8859-1'))

    @classmethod
    def parse_from_tibiadata(cls, content_json: Dict):
        """Parses the response from TibiaData and returns a Character

        :param content_json: The json object returned by TibiaData
        :return: a Character object or None if the character doesn't exist.
        """
        char = content_json["characters"]
        if "error" in char:
            return None
        data = char["data"]
        character = Character(data["name"], data["world"])
        character.level = data["level"]
        character.achievement_points = data["achievement_points"]
        character.sex = cls.SEX_MALE if data["sex"] == "male" else cls.SEX_FEMALE
        character.vocation = data["vocation"]
        character.residence = data["residence"]
        if "deleted" in data:
            character.deleted = parse_tibiadata_time(data["deleted"])
        if "married_to" in data:
            character.married_to = data["married_to"]
        if "former_world" in data:
            character.former_world = data["former_world"]
        if "guild" in data:
            character.guild = data["guild"]
        if "comment" in data:
            character.comment = data["comment"]
        character.account_status = cls.PREMIUM_ACCOUNT if data["account_status"] == "Premium Account" else cls.FREE_ACCOUNT
        if len(data["last_login"]) > 0:
            character.last_login = parse_tibiadata_time(data["last_login"][0])

        for achievement in char["achievements"]:
            character.achievements.append(Achievement(achievement["name"], int(achievement["stars"])))

        for death in char["deaths"]:
            try:
                level = int(death["level"])
                death_time = parse_tibiadata_time(death["date"])
                by_player = False

                match = re.search("by ([^.]+)", death["reason"])
                killed_by = match.group(1).strip()  # Complete list of killers
                killers = [k.strip() for k in killed_by.replace(" and ", " ,").split(",")]
                participants = []
                if death["involved"]:
                    involved = [x["name"] for x in death["involved"]]
                    killer = killers[0]
                    # If killer is player, and there's another player in killers, assume it was the other player
                    if killer == character.name:
                        next_player = next((p for p in killers if p in involved and p != character.name), None)
                        if next_player is not None:
                            killer = next_player
                    by_player = True
                    for i, name in enumerate(killers):
                        # If the name is not in involved list, it's a creature
                        if name not in involved:
                            # If the only other killer is the player itself, only count the creature
                            if len(involved) == 1 and involved[0] == character.name:
                                killer = name
                                by_player = False
                                break
                        elif name != character.name and i != 0 and killer != name:
                            participants.append(name)

                else:
                    killer = killers[0]
                character.deaths.append(Death(level, killer, death_time, by_player, participants))
            except ValueError:
                # TODO: Handle deaths with no level
                continue

        for other_character in char["other_characters"]:
            online = other_character["status"] == "online"
            character.other_characters.append(Character(other_character["name"],
                                                        other_character["world"],
                                                        online=online))

        return character


class Achievement:
    def __init__(self, name: str, grade: int):
        self.name = name
        self.grade = grade

    def __repr__(self) -> str:
        return f"Achievement({self.name!r},{self.grade})"


# TODO: Handle deaths by multiple killers
class Death:
    def __init__(self, level: int, killer: str, time: dt.datetime, by_player: bool, participants=None):
        if participants is None:
            participants = []
        self.level = level
        self.killer = killer
        self.time = time
        self.by_player = by_player
        self.participants = participants

    def __repr__(self) -> str:
        return f"Death({self.level},{self.killer!r},{self.time!r},{self.by_player},{self.participants!r})"


class World:
    def __init__(self, name, **kwargs):
        self.name = name
        self.online = kwargs.get("online", 0)
        self.record_online = kwargs.get("record_online", 0)
        self.record_date = None  # type: dt.datetime
        self.creation = None
        self.pvp_type = kwargs.get("pvp_type")
        self.premium_type = kwargs.get("premium_type")
        self.transfer_type = kwargs.get("transfer_type")
        self.location = kwargs.get("location")
        self.players_online = []  # type: List[Character]
        self.quests = None  # type: List[str]

    @classmethod
    def parse_from_tibiadata(cls, name: str, content_json: Dict):
        _world = content_json["worlds"]
        if "error" in _world:
            return None
        world_info = _world["world_information"]
        world = World(name.capitalize())
        world.online = int(world_info.get("players_online", 0))
        if "online_record" in world_info:
            world.record_online = int(world_info["online_record"]["players"])
            world.record_date = parse_tibiadata_time(world_info["online_record"]["date"])
        world.creation = world_info["creation_date"]
        world.location = world_info["location"]
        world.pvp_type = world_info["pvp_type"]
        world.premium_type = world_info.get("premium_type")
        world.transfer_type = world_info.get("transfer_type")
        # TODO: Parse battleye status
        if "world_quest_titles" in world_info:
            world.quests = world_info["world_quest_titles"]

        for player in _world.get("players_online", []):
            world.players_online.append(Character(player["name"], world.name, level=int(player["level"]),
                                                  vocation=player["vocation"], online=True))
        return world


class Guild:
    def __init__(self, name, world, **kwargs):
        self.name = name
        self.world = world
        self.application = kwargs.get("application", False)
        self.description = kwargs.get("description")
        self.founded = kwargs.get("founded")
        self.logo = kwargs.get("logo")
        self.homepage = kwargs.get("homepage")
        self.guildhall = kwargs.get("guildhall")
        self.members = kwargs.get("members", [])
        self.invited = kwargs.get("invited", [])

    @property
    def url(self) -> str:
        return self.get_url(self.name)

    @property
    def online(self) -> List:
        return [m for m in self.members if m["status"] == "online"]

    @classmethod
    def get_url(cls, name: str) -> str:
        """Returns the url pointing to the character's tibia.com page

        :param name: Name of the character
        :return: url of the character's information
        """
        return url_guild + urllib.parse.quote(name.encode('iso-8859-1'))

    @classmethod
    def parse_from_tibiadata(cls, content_json: Dict):
        guild = content_json["guild"]
        if "error" in guild:
            return None
        data = guild["data"]
        tibia_guild = Guild(data["name"], data["world"])
        tibia_guild.application = data["application"]
        tibia_guild.description = data["description"]
        tibia_guild.founded = data["founded"]
        tibia_guild.logo = data["guildlogo"]
        tibia_guild.members = []
        for rank in guild["members"]:
            rank_name = rank["rank_title"]
            for member in rank["characters"]:
                member["rank"] = rank_name
                tibia_guild.members.append(member)
        tibia_guild.invited = guild["invited"]
        if "homepage" in data:
            tibia_guild.homepage = data["homepage"]
        if type(data["guildhall"]) is dict:
            tibia_guild.guildhall = data["guildhall"]
        else:
            tibia_guild.guildhall = None

        return tibia_guild
>>>>>>> 8e2c05e1


async def get_character(name, tries=5) -> Optional[Character]:
    """Fetches a character from TibiaData, parses and returns a Character object

    The character object contains all the information available on Tibia.com
    Information from the user's database is also added, like owner and highscores.
    If the character can't be fetch due to a network error, an NetworkError exception is raised
    If the character doesn 't exist, None is returned.
    """
    if tries == 0:
        log.error("get_character: Couldn't fetch {0}, network error.".format(name))
        raise NetworkError()
    try:
        url = f"https://api.tibiadata.com/v2/characters/{urllib.parse.quote(name, safe='')}.json"
    except UnicodeEncodeError:
        return None
    # Fetch website
    try:
        async with aiohttp.ClientSession() as session:
            async with session.get(url) as resp:
                content = await resp.text(encoding='ISO-8859-1')
    except Exception:
        await asyncio.sleep(network_retry_delay)
        return await get_character(name, tries - 1)

    content_json = json.loads(content)
    character = Character.parse_from_tibiadata(content_json)
    if character is None:
        return None

    # Database operations
    c = userDatabase.cursor()
    # Skills from highscores
    c.execute("SELECT category, rank, value FROM highscores WHERE name LIKE ?", (character.name,))
    results = c.fetchall()
    if len(results) > 0:
        character.highscores = results

    # Discord owner
    c.execute("SELECT user_id, vocation, name, id, world, guild FROM chars WHERE name LIKE ?", (name,))
    result = c.fetchone()
    if result is None:
        # Untracked character
        return character

    character.owner = result["user_id"]
    if result["vocation"] != character.vocation:
        with userDatabase as conn:
            conn.execute("UPDATE chars SET vocation = ? WHERE id = ?", (character.vocation, result["id"],))
            log.info("{0}'s vocation was set to {1} from {2} during get_character()".format(character.name,
                                                                                            character.vocation,
                                                                                            result["vocation"]))
    if result["name"] != character.name:
        with userDatabase as conn:
            conn.execute("UPDATE chars SET name = ? WHERE id = ?", (character.name, result["id"],))
            log.info("{0} was renamed to {1} during get_character()".format(result["name"], character.name))

    if result["world"] != character.world:
        with userDatabase as conn:
            conn.execute("UPDATE chars SET world = ? WHERE id = ?", (character.world, result["id"],))
            log.info("{0}'s world was set to {1} from {2} during get_character()".format(character.name,
                                                                                         character.world,
                                                                                         result["world"]))
    if character.guild is not None and result["guild"] != character.guild["name"]:
        with userDatabase as conn:
            conn.execute("UPDATE chars SET guild = ? WHERE id = ?", (character.guild["name"], result["id"],))
            log.info("{0}'s guild was set to {1} from {2} during get_character()".format(character.name,
                                                                                         character.guild["name"],
                                                                                         result["guild"]))
    return character


async def get_highscores(world, category, pagenum, profession=0, tries=5):
    """Gets a specific page of the highscores
    Each list element is a dictionary with the following keys: rank, name, value.
    May return ERROR_NETWORK"""
    url = url_highscores.format(world, category, profession, pagenum)

    if tries == 0:
        log.error("get_highscores: Couldn't fetch {0}, {1}, page {2}, network error.".format(world, category, pagenum))
        return ERROR_NETWORK

    # Fetch website
    try:
        async with aiohttp.ClientSession() as session:
            async with session.get(url) as resp:
                content = await resp.text(encoding='ISO-8859-1')
    except Exception:
        await asyncio.sleep(network_retry_delay)
        return await get_highscores(world, category, pagenum, profession, tries - 1)

    # Trimming content to reduce load
    try:
        start_index = content.index('<td style="width: 20%;" >Vocation</td>')
        end_index = content.index('<div style="float: left;"><b>&raquo; Pages:')
        content = content[start_index:end_index]
    except ValueError:
        await asyncio.sleep(network_retry_delay)
        return await get_highscores(world, category, pagenum, profession, tries - 1)

    if category == "loyalty":
        regex_deaths = r'<td>([^<]+)</TD><td><a href="https://secure.tibia.com/community/\?subtopic=characters&name=[^"]+" >([^<]+)</a></td><td>([^<]+)</TD><td>[^<]+</TD><td style="text-align: right;" >([^<]+)</TD></TR>'
        pattern = re.compile(regex_deaths, re.MULTILINE + re.S)
        matches = re.findall(pattern, content)
        score_list = []
        for m in matches:
            score_list.append({'rank': m[0], 'name': m[1], 'vocation': m[2], 'value': m[3].replace(',', '')})
    else:
        regex_deaths = r'<td>([^<]+)</TD><td><a href="https://secure.tibia.com/community/\?subtopic=characters&name=[^"]+" >([^<]+)</a></td><td>([^<]+)</TD><td style="text-align: right;" >([^<]+)</TD></TR>'
        pattern = re.compile(regex_deaths, re.MULTILINE + re.S)
        matches = re.findall(pattern, content)
        score_list = []
        for m in matches:
            score_list.append({'rank': m[0], 'name': m[1], 'vocation': m[2], 'value': m[3].replace(',', '')})
    return score_list


async def get_world(name, tries=5) -> Optional[World]:
    url = f"https://api.tibiadata.com/v1/worlds/{name}.json"
    if tries == 0:
        log.error("get_world: Couldn't fetch {0}, network error.".format(name))
        raise NetworkError()
        # Fetch website

    try:
        async with aiohttp.ClientSession() as session:
            async with session.get(url) as resp:
                content = await resp.text(encoding='ISO-8859-1')
    except Exception:
        await asyncio.sleep(network_retry_delay)
        return await get_world(name, tries - 1)

    content_json = json.loads(content)
    world = World.parse_from_tibiadata(name, content_json)
    return world


async def get_guild(name, title_case=True, tries=5) -> Optional[Guild]:
    """Fetches a guild from TibiaData, parses and returns a Guild object

    The Guild object contains all the information available on Tibia.com
    Guilds are case sensitive on tibia.com so guildstats.eu is checked for correct case.
    If the guild can't be fetched due to a network error, an NetworkError exception is raised
    If the character doesn't exist, None is returned."""
    guildstats_url = f"http://guildstats.eu/guild?guild={urllib.parse.quote(name)}"

    if tries == 0:
        log.error("get_guild_online: Couldn't fetch {0}, network error.".format(name))
        raise NetworkError()

    # Fix casing using guildstats.eu if needed
    # Sorry guildstats.eu :D
    if not title_case:
        try:
            async with aiohttp.ClientSession() as session:
                async with session.get(guildstats_url) as resp:
                    content = await resp.text(encoding='ISO-8859-1')
        except Exception:
            await asyncio.sleep(network_retry_delay)
            return await get_guild(name, title_case, tries - 1)

        # Make sure we got a healthy fetch
        try:
            content.index('<div class="footer">')
        except ValueError:
            await asyncio.sleep(network_retry_delay)
            return await get_guild(name, title_case, tries - 1)

        # Check if the guild doesn't exist
        if "<div>Sorry!" in content:
            return None

        # Failsafe in case guildstats.eu changes their websites format
        try:
            content.index("General info")
            content.index("Recruitment")
        except Exception:
            log.error("get_guild_online: -IMPORTANT- guildstats.eu seems to have changed their websites format.")
            raise NetworkError

        start_index = content.index("General info")
        end_index = content.index("Recruitment")
        content = content[start_index:end_index]
        m = re.search(r'<a href="set=(.+?)"', content)
        if m:
            name = urllib.parse.unquote_plus(m.group(1))
    else:
        name = name.title()

    tibiadata_url = f"https://api.tibiadata.com/v2/guild/{urllib.parse.quote(name)}.json"

    # Fetch website
    try:
        async with aiohttp.ClientSession() as session:
            async with session.get(tibiadata_url) as resp:
                content = await resp.text(encoding='ISO-8859-1')
    except Exception:
        await asyncio.sleep(network_retry_delay)
        return await get_guild(name, title_case, tries - 1)

    content_json = json.loads(content)
    guild = Guild.parse_from_tibiadata(content_json)
    if guild is None:
        if title_case:
            return await get_guild(name, False)
        else:
            return None
    if guild.guildhall is not None:
        with closing(tibiaDatabase.cursor()) as c:
            c.execute("SELECT id FROM houses WHERE name LIKE ?", (guild.guildhall["name"].strip(),))
            result = c.fetchone()
            if result:
                guild.guildhall["id"] = result["id"]
    return guild


async def get_recent_news(tries = 5):
    if tries == 0:
        log.error("get_recent_news: network error.")
        raise NetworkError()
    try:
        url = f"https://api.tibiadata.com/v2/latestnews.json"
    except UnicodeEncodeError:
        return None
    # Fetch website
    try:
        async with aiohttp.ClientSession() as session:
            async with session.get(url) as resp:
                content = await resp.text(encoding='ISO-8859-1')
    except Exception:
        await asyncio.sleep(network_retry_delay)
        return await get_recent_news(tries - 1)

    content_json = json.loads(content)
    try:
<<<<<<< HEAD
        startIndex = content.index('<div class="BoxContent"')
        endIndex = content.index("<B>Search Character</B>")
        content = content[startIndex:endIndex]
    except ValueError:
        # Website fetch was incomplete, due to a network error
        if tries == 0:
            log.error("getPlayer: Couldn't fetch {0}, network error.".format(name))
            return ERROR_NETWORK
        else:
            tries -= 1
            yield from asyncio.sleep(network_retry_delay)
            ret = yield from get_character(name, tries)
            return ret
    # Check if player exists
    if "Name:</td><td>" not in content:
        return ERROR_DOESNTEXIST

    # TODO: Is there a way to reduce this part?
    # Name
    m = re.search(r'Name:</td><td>([^<,]+)', content)
    if m:
        char['name'] = m.group(1).strip()

    # Deleted
    m = re.search(r', will be deleted at ([^<]+)', content)
    if m:
        char['deleted'] = True

    # Vocation
    m = re.search(r'Vocation:</td><td>([^<]+)', content)
    if m:
        char['vocation'] = m.group(1)

    # Level
    m = re.search(r'Level:</td><td>(\d+)', content)
    if m:
        char['level'] = int(m.group(1))
    # Use database levels for online characters
    for onchar in global_online_list:
        if onchar.split("_", 1)[1] == char['name']:
            c = userDatabase.cursor()
            c.execute("SELECT last_level FROM chars WHERE name LIKE ?", (char['name'],))
            result = c.fetchone()
            if result:
                char['level'] = abs(result["last_level"])
            c.close()
            break

    # World
    m = re.search(r'World:</td><td>([^<]+)', content)
    if m:
        char['world'] = m.group(1)

    # Residence (City)
    m = re.search(r'Residence:</td><td>([^<]+)', content)
    if m:
        char['residence'] = m.group(1)

    # Marriage
    m = re.search(r'Married To:</td><td>?.+name=([^"]+)', content)
    if m:
        char['married'] = urllib.parse.unquote_plus(m.group(1), encoding='ISO-8859-1')

    # Sex
    m = re.search(r'Sex:</td><td>([^<]+)', content)
    if m:
        if m.group(1) == 'male':
            char['gender'] = 'male'
        else:
            char['gender'] = 'female'

    # Guild rank
    m = re.search(r'Membership:</td><td>([^<]+)\sof the', content)
    if m:
        char['rank'] = m.group(1)
        # Guild membership
        m = re.search(r'GuildName=.*?([^&]+).+', content)
        if m:
            char['guild'] = urllib.parse.unquote_plus(m.group(1))

    # House
    m = re.search(r'House:</td><td> <a href=\"https://secure\.tibia\.com/community/\?subtopic=houses.+houseid=(\d+)'
                  r'&amp;character=(?:[^&]+)&amp;action=characters\" >([^<]+)</a> \(([^(]+)\) is paid until '
                  r'([A-z]+).*?;(\d+).*?;(\d+)', content)
    if m:
        char["house_id"] = m.group(1)
        char["house"] = m.group(2)
        char["house_town"] = m.group(3)

    # Last login
    m = re.search(r'Last Login:</td><td>([^<]+)', content)
    if m:
        lastLogin = m.group(1).replace("&#160;", " ").replace(",", "")
        if "never" in lastLogin:
            char['last_login'] = None
        else:
            char['last_login'] = lastLogin
=======
        newslist = content_json["newslist"]
    except KeyError:
        return None
    for article in newslist["data"]:
        article["date"] = parse_tibiadata_time(article["date"]).date()
    return newslist["data"]
>>>>>>> 8e2c05e1


async def get_news_article(article_id: int, tries=5) -> Optional[Dict[str, Union[str, dt.date]]]:
    """Returns a news article with the specified id or None if it doesn't exist

<<<<<<< HEAD
    #Skills from highscores
    c = userDatabase.cursor()
    for category in highscores_categories:
        c.execute("SELECT "+category+","+category+"_rank FROM chars WHERE name LIKE ?", (name,))
        result = c.fetchone()
        if result:
            if result[category] is not None and result[category+'_rank'] is not None:
                char[category] = result[category]
                char[category+'_rank'] = result[category+'_rank']

    char["deaths"] = []
    regex_deaths = r'valign="top" >([^<]+)</td><td>(.+?)</td></tr>'
    pattern = re.compile(regex_deaths, re.MULTILINE + re.S)
    matches = re.findall(pattern, content)

    for m in matches:
        death_time = m[0].replace('&#160;', ' ').replace(",", "")
        death_level = ""
        death_killer = ""
        death_by_player = False

        if m[1].find("Died") != -1:
            regex_deathinfo_monster = r'Level (\d+) by ([^.]+)'
            pattern = re.compile(regex_deathinfo_monster, re.MULTILINE + re.S)
            m_deathinfo_monster = re.search(pattern, m[1])
            if m_deathinfo_monster:
                death_level = m_deathinfo_monster.group(1)
                death_killer = m_deathinfo_monster.group(2)
        else:
            regex_deathinfo_player = r'Level (\d+) by .+?name=([^"]+)'
            pattern = re.compile(regex_deathinfo_player, re.MULTILINE + re.S)
            m_deathinfo_player = re.search(pattern, m[1])
            if m_deathinfo_player:
                death_level = m_deathinfo_player.group(1)
                death_killer = urllib.parse.unquote_plus(m_deathinfo_player.group(2))
                death_by_player = True
        try:
            char["deaths"].append({'time': death_time, 'level': int(death_level), 'killer': death_killer,
                               'byPlayer': death_by_player})
        except ValueError:
            # Some pvp deaths have no level, so they are raising a ValueError, they will be ignored for now.
            continue
    
    # Other chars
    # note that an empty char list means the character is hidden
    # otherwise you'd have at least the same char in the list
    char['chars'] = []
=======
    If there's a network error, NetworkError exception is raised"""
    if tries == 0:
        log.error("get_recent_news: network error.")
        raise NetworkError()
>>>>>>> 8e2c05e1
    try:
        url = f"https://api.tibiadata.com/v2/news/{article_id}.json"
    except UnicodeEncodeError:
        return None
    # Fetch website
    try:
        async with aiohttp.ClientSession() as session:
            async with session.get(url) as resp:
                content = await resp.text(encoding='ISO-8859-1')
    except Exception:
        await asyncio.sleep(network_retry_delay)
        return await get_recent_news(tries - 1)

    content_json = json.loads(content)
    try:
        article = content_json["news"]
    except KeyError:
        return None
    if "error" in article:
        return None
    article["id"] = article_id
    article["date"] = parse_tibiadata_time(article["date"]).date()
    return article


def get_character_url(name):
    """Gets a character's tibia.com URL"""
    return url_character + urllib.parse.quote(name.encode('iso-8859-1'))


def parse_tibia_time(tibia_time: str) -> Optional[dt.datetime]:
    """Gets a time object from a time string from tibia.com"""
    tibia_time = tibia_time.replace(",", "").replace("&#160;", " ")
    # Getting local time and GMT
    t = time.localtime()
    u = time.gmtime(time.mktime(t))
    # UTC Offset
    local_utc_offset = ((timegm(t) - timegm(u)) / 60 / 60)
    # Extracting timezone
    tz = tibia_time[-4:].strip()
    try:
        # Convert time string to time object
        # Removing timezone cause CEST and CET are not supported
        t = dt.datetime.strptime(tibia_time[:-4].strip(), "%b %d %Y %H:%M:%S")
    except ValueError:
        log.error("parse_tibia_time: couldn't parse '{0}'".format(tibia_time))
        return None

    # Getting the offset
    if tz == "CET":
        utc_offset = 1
    elif tz == "CEST":
        utc_offset = 2
    else:
        log.error("parse_tibia_time: unknown timezone for '{0}'".format(tibia_time))
        return None
    # Add/subtract hours to get the real time
    return t + dt.timedelta(hours=(local_utc_offset - utc_offset))


def parse_tibiadata_time(time_dict: Dict[str, Union[int, str]]) -> Optional[dt.datetime]:
    """Parses the time objects from TibiaData API

    Time objects are made of a dictionary with three keys:
        date: contains a string representation of the time
        timezone: a string representation of the timezone the date time is based on
        timezone_type: the type of representation used in the timezone key

    :param time_dict: dictionary representing the time object.
    :return: A UTC datetime object (timezone-aware) or None if a parsing error occurred
    """
    try:
        t = dt.datetime.strptime(time_dict["date"], "%Y-%m-%d %H:%M:%S.%f")
    except (KeyError, ValueError):
        return None

    if time_dict["timezone_type"] == 2:
        if time_dict["timezone"] == "CET":
            timezone_offset = 1
        elif time_dict["timezone"] == "CEST":
            timezone_offset = 2
        else:
            return None
    else:
        timezone_offset = 1
    # We substract the offset to convert the time to UTC
    t = t - dt.timedelta(hours=timezone_offset)
    return t.replace(tzinfo=dt.timezone.utc)


def get_stats(level: int, vocation: str):
    """Returns a dictionary with the stats for a character of a certain vocation and level.

    The dictionary has the following keys: vocation, hp, mp, cap, exp, exp_tnl."""
    try:
        level = int(level)
    except ValueError:
        raise ValueError("That's not a valid level.")
    if level <= 0:
        raise ValueError("Level must be higher than 0.")

    vocation = vocation.lower().strip()
    if vocation in KNIGHT:
        hp = (level - 8) * 15 + 185
        mp = (level - 0) * 5 + 50
        cap = (level - 8) * 25 + 470
        vocation = "knight"
    elif vocation in PALADIN:
        hp = (level - 8) * 10 + 185
        mp = (level - 8) * 15 + 90
        cap = (level - 8) * 20 + 470
        vocation = "paladin"
    elif vocation in MAGE:
        hp = (level - 0) * 5 + 145
        mp = (level - 8) * 30 + 90
        cap = (level - 0) * 10 + 390
        vocation = "mage"
    elif vocation in NO_VOCATION or level < 8:
        if vocation in NO_VOCATION:
            vocation = "no vocation"
        hp = (level - 0) * 5 + 145
        mp = (level - 0) * 5 + 50
        cap = (level - 0) * 10 + 390
    else:
        raise ValueError("That's not a valid vocation!")

    exp = (50 * pow(level, 3) / 3) - 100 * pow(level, 2) + (850 * level / 3) - 200
    exp_tnl = 50 * level * level - 150 * level + 200

    return {"vocation": vocation, "hp": hp, "mp": mp, "cap": cap, "exp": int(exp), "exp_tnl": exp_tnl}


def get_share_range(level: int):
    """Returns the share range for a specific level

    The returned value is a list with the lower limit and the upper limit in that order."""
    return int(round(level * 2 / 3, 0)), int(round(level * 3 / 2, 0))


async def get_world_bosses(world):
    url = f"http://www.tibiabosses.com/{world}/"
    try:
        async with aiohttp.ClientSession() as session:
            async with session.get(url) as resp:
                content = await resp.text(encoding='ISO-8859-1')
    except Exception as e:
        return ERROR_NETWORK

    try:
        soup = BeautifulSoup(content, 'html.parser')
        sections = soup.find_all('div', class_="execphpwidget")
    except HTMLParser.HTMLParseError:
        print("parse error")
        return
    if sections is None:
        print("section was none")
        return
    bosses = {}
    boss_pattern = re.compile(r'<i style=\"color:\w+;\">(?:<br\s*/>)?\s*([^<]+)\s*</i>\s*<a href=\"([^\"]+)\">'
                              r'<img src=\"([^\"]+)\"\s*/></a>[\n\s]+(Expect in|Last seen)\s:\s(\d+)')
    unpredicted_pattern = re.compile(r'<a href="([^"]+)"><img src="([^"]+)"/></a>[\n\s]+(Expect in|Last seen)\s:\s(\d+)')
    for section in sections:
        m = boss_pattern.findall(str(section))
        if m:
            for (chance, link, image, expect_last, days) in m:
                name = link.split("/")[-1].replace("-", " ").lower()
                bosses[name] = {"chance": chance.strip(), "url": link, "image": image, "type": expect_last,
                                "days": int(days)}
        else:
            # This regex is for bosses without prediction
            m = unpredicted_pattern.findall(str(section))
            for (link, image, expect_last, days) in m:
                name = link.split("/")[-1].replace("-", " ").lower()
                bosses[name] = {"chance": "Unpredicted", "url": link, "image": image, "type": expect_last,
                                "days": int(days)}
    return bosses


async def get_house(name, world=None):
    """Returns a dictionary containing a house's info, a list of possible matches or None.

    If world is specified, it will also find the current status of the house in that world."""
    c = tibiaDatabase.cursor()
    try:
        # Search query
        c.execute("SELECT * FROM houses WHERE name LIKE ? ORDER BY LENGTH(name) ASC LIMIT 15", ("%" + name + "%",))
        result = c.fetchall()
        if len(result) == 0:
            return None
        elif result[0]["name"].lower() == name.lower() or len(result) == 1:
            house = result[0]
        else:
            return [x['name'] for x in result]
        if world is None or world not in tibia_worlds:
            house["fetch"] = False
            return house
        house["world"] = world
        house["url"] = url_house.format(id=house["id"], world=world)
        tries = 5
        while True:
            try:
                async with aiohttp.ClientSession() as session:
                    async with session.get(house["url"]) as resp:
                        content = await resp.text(encoding='ISO-8859-1')
            except Exception:
                tries -= 1
                if tries == 0:
                    log.error("get_house: Couldn't fetch {0} (id {1}) in {2}, network error.".format(house["name"],
                                                                                                     house["id"],
                                                                                                     world))
                    house["fetch"] = False
                    break
                await asyncio.sleep(network_retry_delay)
                continue

            # Trimming content to reduce load
            try:
                start_index = content.index("\"BoxContent\"")
                end_index = content.index("</TD></TR></TABLE>")
                content = content[start_index:end_index]
            except ValueError:
                if tries == 0:
                    log.error("get_house: Couldn't fetch {0} (id {1}) in {2}, network error.".format(house["name"],
                                                                                                     house["id"],
                                                                                                     world))
                    house["fetch"] = False
                    break
                else:
                    tries -= 1
                    await asyncio.sleep(network_retry_delay)
                    continue
            m = re.search(r'<BR>(.+)<BR><BR>(.+)', content)
            if not m:
                return house
            house["fetch"] = True
            house_info = m.group(1)
            house_status = m.group(2)
            m = re.search(r'monthly rent is <B>(\d+)', house_info)
            if m:
                house["rent"] = int(m.group(1))
            if "rented" in house_status:
                house["status"] = "rented"
                m = re.search(r'rented by <A?.+name=([^\"]+).+(He|She) has paid the rent until <B>([^<]+)</B>',
                              house_status)
                if m:
                    house["owner"] = urllib.parse.unquote_plus(m.group(1))
                    house["owner_pronoun"] = m.group(2)
                    house["until"] = m.group(3).replace("&#160;", " ")
                if "move out" in house_status:
                    house["status"] = "moving"
                    m = re.search(r'will move out on <B>([^<]+)</B> \(time of daily server save\)', house_status)
                    if m:
                        house["move_date"] = m.group(1).replace("&#160;", " ")
                    else:
                        break
                    m = re.search(r' and (?:will|wants to) pass the house to <A.+name=([^\"]+).+ for <B>(\d+) gold',
                                  house_status)
                    if m:
                        house["status"] = "transfering"
                        house["transferee"] = urllib.parse.unquote_plus(m.group(1))
                        house["transfer_price"] = int(m.group(2))
                        house["accepted"] = ("will pass " in m.group(0))
            elif "auctioned" in house_status:
                house["status"] = "auctioned"
                if ". No bid has" in content:
                    house["status"] = "empty"
                    break
                m = re.search(r'The auction (?:has ended|will end) at <B>([^<]+)</B>\. '
                              r'The highest bid so far is <B>(\d+).+ by .+name=([^\"]+)\"', house_status)
                if m:
                    house["auction_end"] = m.group(1).replace("&#160;", " ")
                    house["top_bid"] = int(m.group(2))
                    house["top_bidder"] = urllib.parse.unquote_plus(m.group(3))
                    break
                pass
            break
        return house
    finally:
        c.close()


def get_tibia_time_zone() -> int:
    """Returns Germany's timezone, considering their daylight saving time dates"""
    # Find date in Germany
    gt = dt.datetime.utcnow() + dt.timedelta(hours=1)
    germany_date = dt.date(gt.year, gt.month, gt.day)
    dst_start = dt.date(gt.year, 3, (31 - (int(((5 * gt.year) / 4) + 4) % int(7))))
    dst_end = dt.date(gt.year, 10, (31 - (int(((5 * gt.year) / 4) + 1) % int(7))))
    if dst_start < germany_date < dst_end:
        return 2
    return 1


def get_voc_abb(vocation: str) -> str:
    """Given a vocation name, it returns an abbreviated string"""
    abbrev = {'none': 'N', 'druid': 'D', 'sorcerer': 'S', 'paladin': 'P', 'knight': 'K', 'elder druid': 'ED',
              'master sorcerer': 'MS', 'royal paladin': 'RP', 'elite knight': 'EK'}
    try:
        return abbrev[vocation.lower()]
    except KeyError:
        return 'N'


def get_voc_emoji(vocation: str) -> str:
    """Given a vocation name, returns a emoji representing it"""
    emoji = {'none': EMOJI[":hatching_chick:"], 'druid': EMOJI[":snowflake:"], 'sorcerer': EMOJI[":flame:"],
             'paladin': EMOJI[":archery:"],
             'knight': EMOJI[":shield:"], 'elder druid': EMOJI[":snowflake:"],
             'master sorcerer': EMOJI[":flame:"], 'royal paladin': EMOJI[":archery:"],
             'elite knight': EMOJI[":shield:"]}
    try:
        return emoji[vocation.lower()]
    except KeyError:
        return EMOJI[":question:"]


def get_map_area(x, y, z, size=15, scale=8, crosshair=True, client_coordinates=True):
    """Gets a minimap picture of a map area

    size refers to the radius of the image in actual tibia sqm
    scale is how much the image will be streched (1 = 1 sqm = 1 pixel)
    client_coordinates means the coordinate origin used is the same used for the Tibia Client
        If set to False, the origin will be based on the top left corner of the map.
    """
    if client_coordinates:
        x -= 124 * 256
        y -= 121 * 256
    c = tibiaDatabase.cursor()
    c.execute("SELECT * FROM map WHERE z LIKE ?", (z,))
    result = c.fetchone()
    im = Image.open(io.BytesIO(bytearray(result['image'])))
    im = im.crop((x - size, y - size, x + size, y + size))
    im = im.resize((size * scale, size * scale))
    if crosshair:
        draw = ImageDraw.Draw(im)
        width, height = im.size
        draw.line((0, height / 2, width, height / 2), fill=128)
        draw.line((width / 2, 0, width / 2, height), fill=128)

    img_byte_arr = io.BytesIO()
    im.save(img_byte_arr, format='png')
    img_byte_arr = img_byte_arr.getvalue()
    return img_byte_arr


async def populate_worlds():
    """Populate the list of currently available Tibia worlds"""

    print('Fetching list of Tibia worlds...')
    worlds = await get_world_list()
    # Couldn't fetch world list, getting json backup
    if worlds is None:
        world_list = load_tibia_worlds_file()
    else:
        # Convert list of World objects to simple list of world names.
        world_list = [w.name for w in worlds]
        save_tibia_worlds_file(world_list)
    tibia_worlds.extend(world_list)
    print("\tDone")


async def get_world_list(tries=3) -> Optional[List[World]]:
    """Fetch the list of Tibia worlds from TibiaData"""
    if tries == 0:
        log.error("get_world_list(): Couldn't fetch TibiaData for the worlds list, network error.")
        return

    url = "https://api.tibiadata.com/v1/worlds.json"

    # Fetch website
    try:
        async with aiohttp.ClientSession() as session:
            async with session.get(url) as resp:
                content = await resp.text(encoding='ISO-8859-1')
    except Exception:
        await asyncio.sleep(network_retry_delay)
        return await get_world_list(tries - 1)

    try:
        json_content = json.loads(content)
    except ValueError:
        return

    worlds = []
    try:
        for world in json_content["worlds"]["allworlds"]:
            try:
                world["online"] = int(world["online"])
            except ValueError:
                world["online"] = 0
            worlds.append(World(name=world["name"], online=world["online"], location=world["location"]))
    except KeyError:
        return
    return worlds


def save_tibia_worlds_file(world_list: List[str]):
    """Receives JSON content and writes to a backup file."""

    try:
        with open("data/tibia_worlds.json", "w+") as json_file:
            json.dump(world_list, json_file)
    except Exception:
        log.error("save_tibia_worlds_file(): Could not save JSON to file.")


def load_tibia_worlds_file():
    """Loading Tibia worlds list from an existing .json backup file."""

    try:
        with open("data/tibia_worlds.json") as json_file:
            return json.load(json_file)
    except Exception:
        log.error("load_tibia_worlds_file(): Error loading backup .json file.")
<|MERGE_RESOLUTION|>--- conflicted
+++ resolved
@@ -1,1174 +1,1020 @@
-import asyncio
-import datetime as dt
-import io
-import json
-import re
-import time
-import urllib.parse
-from calendar import timegm
-from contextlib import closing
-from html.parser import HTMLParser
-from typing import List, Union, Dict, Optional
-
-import aiohttp
-from PIL import Image
-from PIL import ImageDraw
-from bs4 import BeautifulSoup
-
-from config import network_retry_delay
-from utils.database import userDatabase, tibiaDatabase
-from utils.messages import EMOJI
-from .general import log
-
-# Constants
-ERROR_NETWORK = 0
-ERROR_DOESNTEXIST = 1
-ERROR_NOTINDATABASE = 2
-
-# Tibia.com URLs:
-url_character = "https://secure.tibia.com/community/?subtopic=characters&name="
-url_guild = "https://secure.tibia.com/community/?subtopic=guilds&page=view&GuildName="
-url_guild_online = "https://secure.tibia.com/community/?subtopic=guilds&page=view&onlyshowonline=1&"
-url_house = "https://secure.tibia.com/community/?subtopic=houses&page=view&houseid={id}&world={world}"
-url_highscores = "https://secure.tibia.com/community/?subtopic=highscores&world={0}&list={1}&profession={2}&currentpage={3}"
-
-tibia_logo = "http://static.tibia.com/images/global/general/apple-touch-icon-72x72.png"
-
-KNIGHT = ["knight", "elite knight", "ek", "k", "kina", "eliteknight", "elite"]
-PALADIN = ["paladin", "royal paladin", "rp", "p", "pally", "royalpaladin", "royalpally"]
-DRUID = ["druid", "elder druid", "ed", "d", "elderdruid", "elder"]
-SORCERER = ["sorcerer", "master sorcerer", "ms", "s", "sorc", "mastersorcerer", "master"]
-MAGE = DRUID + SORCERER + ["mage"]
-NO_VOCATION = ["no vocation", "no voc", "novoc", "nv", "n v", "none", "no", "n", "noob", "noobie", "rook", "rookie"]
-
-highscore_format = {"achievements": "{0} __achievement points__ are **{1}**, on rank **{2}**",
-                    "axe": "{0} __axe fighting__ level is **{1}**, on rank **{2}**",
-                    "club": "{0} __club fighting__ level is **{1}**, on rank **{2}**",
-                    "distance": "{0} __distance fighting__ level is **{1}**, on rank **{2}**",
-                    "fishing": "{0} __fishing__ level is **{1}**, on rank **{2}**",
-                    "fist": "{0} __fist fighting__ level is **{1}**, on rank **{2}**",
-                    "loyalty": "{0} __loyalty points__ are **{1}**, on rank **{2}**",
-                    "magic": "{0} __magic level__ is **{1}**, on rank **{2}**",
-                    "magic_ek": "{0} __magic level__ is **{1}**, on rank **{2}** (knights)",
-                    "magic_rp": "{0} __magic level__ is **{1}**, on rank **{2}** (paladins)",
-                    "shielding": "{0} __shielding__ level is **{1}**, on rank **{2}**",
-                    "sword": "{0} __sword fighting__ level is **{1}**, on rank **{2}**"}
-
-<<<<<<< HEAD
-tibia_worlds = ["Amera", "Antica", "Astera", "Belobra", "Beneva", "Calmera", "Candia", "Celesta", "Chrona", "Damora", "Descubra", "Duna", "Eldera", "Estela", "Ferobra", "Fidera", "Fortera", "Garnera", "Gentebra", "Guardia", "Harmonia", "Helera", "Honbra", "Honera", "Impera", "Inabra", "Julera", "Justera", "Kalibra", "Kenora", "Laudera", "Luminera", "Lutabra", "Macabra", "Magera", "Menera", "Morta", "Mortera", "Nerana", "Noctera", "Olera", "Olympa", "Pacera", "Peloria", "Premia", "Quelibra", "Quintera", "Refugia", "Relembra", "Secura", "Serdebra", "Shivera", "Silvera", "Solera", "Tavara", "Thera", "Tortura", "Umera", "Unitera", "Veludera", "Vita", "Vunira", "Xantera", "Zanera", "Zuna", "Zunera"]
-=======
-tibia_worlds = []
-
-HIGHSCORE_CATEGORIES = ["sword", "axe", "club", "distance", "shielding", "fist", "fishing", "magic",
-                         "magic_ek", "magic_rp", "loyalty", "achievements"]
-
-
-class NetworkError(Exception):
-    pass
-
-
-# TODO: Generate character from tibia.com response
-class Character:
-    SEX_MALE = 0
-    SEX_FEMALE = 1
-
-    FREE_ACCOUNT = 0
-    PREMIUM_ACCOUNT = 1
-
-    URL_CHAR = "https://secure.tibia.com/community/?subtopic=characters&name="
-
-    def __init__(self, name: str, world: str, **kwargs):
-        self.name = name
-        self.world = world
-        self.level = kwargs.get("level", 0)
-        self.achievement_points = kwargs.get("achievement_points", 0)
-        self.sex = kwargs.get("sex", 0)
-        self.former_world = kwargs.get("former_world")
-        self.residence = kwargs.get("residence")
-        self.vocation = kwargs.get("vocation")
-        self.married_to = kwargs.get("married_to")
-        self.guild = kwargs.get("guild")
-        self.house = kwargs.get("house")
-        self.last_login = kwargs.get("last_login")  # type: dt.datetime
-        self.deleted = kwargs.get("last_login")  # type: dt.datetime
-        self.online = kwargs.get("online") # type: bool
-        self.achievements = kwargs.get("achivements", []) # type: List[Achievement]
-        self.deaths = kwargs.get("deaths", [])  # type: List[Death]
-        self.other_characters = kwargs.get("other_characters", [])
-        self.account_status = kwargs.get("account_status", 0)
-        self.comment = kwargs.get("comment")
-
-        # NabBot specific attributes:
-        self.highscores = []
-        self.owner = 0
-
-    def __repr__(self) -> str:
-        kwargs = vars(self)
-        attributes = ""
-        for k, v in kwargs.items():
-            if k in ["name", "world"]:
-                continue
-            if v is None:
-                continue
-            if isinstance(v, int) and v == 0:
-                continue
-            if isinstance(v, list) and len(v) == 0:
-                continue
-            attributes += f", {k} = {v.__repr__()}"
-        return f"Character({self.name!r}, {self.world!r}{attributes})"
-
-    def __eq__(self, o: object) -> bool:
-        """Overrides the default implementation"""
-        if isinstance(o, self.__class__):
-            return self.name.lower() == o.name.lower()
-        return False
-
-    @property
-    def he_she(self) -> str:
-        return ["He", "She"][self.sex]
-
-    @property
-    def his_her(self) -> str:
-        return ["His", "Her"][self.sex]
-
-    @property
-    def him_her(self) -> str:
-        return ["Him", "Her"][self.sex]
-
-    @property
-    def url(self) -> str:
-        return self.get_url(self.name)
-
-    @property
-    def guild_name(self) -> Optional[str]:
-        return None if self.guild is None else self.guild["name"]
-
-    @property
-    def guild_rank(self) -> Optional[str]:
-        return None if self.guild is None else self.guild["rank"]
-
-    @classmethod
-    def get_url(cls, name: str) -> str:
-        """Returns the url pointing to the character's tibia.com page
-
-        :param name: Name of the character
-        :return: url of the character's information
-        """
-        return cls.URL_CHAR + urllib.parse.quote(name.encode('iso-8859-1'))
-
-    @classmethod
-    def parse_from_tibiadata(cls, content_json: Dict):
-        """Parses the response from TibiaData and returns a Character
-
-        :param content_json: The json object returned by TibiaData
-        :return: a Character object or None if the character doesn't exist.
-        """
-        char = content_json["characters"]
-        if "error" in char:
-            return None
-        data = char["data"]
-        character = Character(data["name"], data["world"])
-        character.level = data["level"]
-        character.achievement_points = data["achievement_points"]
-        character.sex = cls.SEX_MALE if data["sex"] == "male" else cls.SEX_FEMALE
-        character.vocation = data["vocation"]
-        character.residence = data["residence"]
-        if "deleted" in data:
-            character.deleted = parse_tibiadata_time(data["deleted"])
-        if "married_to" in data:
-            character.married_to = data["married_to"]
-        if "former_world" in data:
-            character.former_world = data["former_world"]
-        if "guild" in data:
-            character.guild = data["guild"]
-        if "comment" in data:
-            character.comment = data["comment"]
-        character.account_status = cls.PREMIUM_ACCOUNT if data["account_status"] == "Premium Account" else cls.FREE_ACCOUNT
-        if len(data["last_login"]) > 0:
-            character.last_login = parse_tibiadata_time(data["last_login"][0])
-
-        for achievement in char["achievements"]:
-            character.achievements.append(Achievement(achievement["name"], int(achievement["stars"])))
-
-        for death in char["deaths"]:
-            try:
-                level = int(death["level"])
-                death_time = parse_tibiadata_time(death["date"])
-                by_player = False
-
-                match = re.search("by ([^.]+)", death["reason"])
-                killed_by = match.group(1).strip()  # Complete list of killers
-                killers = [k.strip() for k in killed_by.replace(" and ", " ,").split(",")]
-                participants = []
-                if death["involved"]:
-                    involved = [x["name"] for x in death["involved"]]
-                    killer = killers[0]
-                    # If killer is player, and there's another player in killers, assume it was the other player
-                    if killer == character.name:
-                        next_player = next((p for p in killers if p in involved and p != character.name), None)
-                        if next_player is not None:
-                            killer = next_player
-                    by_player = True
-                    for i, name in enumerate(killers):
-                        # If the name is not in involved list, it's a creature
-                        if name not in involved:
-                            # If the only other killer is the player itself, only count the creature
-                            if len(involved) == 1 and involved[0] == character.name:
-                                killer = name
-                                by_player = False
-                                break
-                        elif name != character.name and i != 0 and killer != name:
-                            participants.append(name)
-
-                else:
-                    killer = killers[0]
-                character.deaths.append(Death(level, killer, death_time, by_player, participants))
-            except ValueError:
-                # TODO: Handle deaths with no level
-                continue
-
-        for other_character in char["other_characters"]:
-            online = other_character["status"] == "online"
-            character.other_characters.append(Character(other_character["name"],
-                                                        other_character["world"],
-                                                        online=online))
-
-        return character
-
-
-class Achievement:
-    def __init__(self, name: str, grade: int):
-        self.name = name
-        self.grade = grade
-
-    def __repr__(self) -> str:
-        return f"Achievement({self.name!r},{self.grade})"
-
-
-# TODO: Handle deaths by multiple killers
-class Death:
-    def __init__(self, level: int, killer: str, time: dt.datetime, by_player: bool, participants=None):
-        if participants is None:
-            participants = []
-        self.level = level
-        self.killer = killer
-        self.time = time
-        self.by_player = by_player
-        self.participants = participants
-
-    def __repr__(self) -> str:
-        return f"Death({self.level},{self.killer!r},{self.time!r},{self.by_player},{self.participants!r})"
-
-
-class World:
-    def __init__(self, name, **kwargs):
-        self.name = name
-        self.online = kwargs.get("online", 0)
-        self.record_online = kwargs.get("record_online", 0)
-        self.record_date = None  # type: dt.datetime
-        self.creation = None
-        self.pvp_type = kwargs.get("pvp_type")
-        self.premium_type = kwargs.get("premium_type")
-        self.transfer_type = kwargs.get("transfer_type")
-        self.location = kwargs.get("location")
-        self.players_online = []  # type: List[Character]
-        self.quests = None  # type: List[str]
-
-    @classmethod
-    def parse_from_tibiadata(cls, name: str, content_json: Dict):
-        _world = content_json["worlds"]
-        if "error" in _world:
-            return None
-        world_info = _world["world_information"]
-        world = World(name.capitalize())
-        world.online = int(world_info.get("players_online", 0))
-        if "online_record" in world_info:
-            world.record_online = int(world_info["online_record"]["players"])
-            world.record_date = parse_tibiadata_time(world_info["online_record"]["date"])
-        world.creation = world_info["creation_date"]
-        world.location = world_info["location"]
-        world.pvp_type = world_info["pvp_type"]
-        world.premium_type = world_info.get("premium_type")
-        world.transfer_type = world_info.get("transfer_type")
-        # TODO: Parse battleye status
-        if "world_quest_titles" in world_info:
-            world.quests = world_info["world_quest_titles"]
-
-        for player in _world.get("players_online", []):
-            world.players_online.append(Character(player["name"], world.name, level=int(player["level"]),
-                                                  vocation=player["vocation"], online=True))
-        return world
-
-
-class Guild:
-    def __init__(self, name, world, **kwargs):
-        self.name = name
-        self.world = world
-        self.application = kwargs.get("application", False)
-        self.description = kwargs.get("description")
-        self.founded = kwargs.get("founded")
-        self.logo = kwargs.get("logo")
-        self.homepage = kwargs.get("homepage")
-        self.guildhall = kwargs.get("guildhall")
-        self.members = kwargs.get("members", [])
-        self.invited = kwargs.get("invited", [])
-
-    @property
-    def url(self) -> str:
-        return self.get_url(self.name)
-
-    @property
-    def online(self) -> List:
-        return [m for m in self.members if m["status"] == "online"]
-
-    @classmethod
-    def get_url(cls, name: str) -> str:
-        """Returns the url pointing to the character's tibia.com page
-
-        :param name: Name of the character
-        :return: url of the character's information
-        """
-        return url_guild + urllib.parse.quote(name.encode('iso-8859-1'))
-
-    @classmethod
-    def parse_from_tibiadata(cls, content_json: Dict):
-        guild = content_json["guild"]
-        if "error" in guild:
-            return None
-        data = guild["data"]
-        tibia_guild = Guild(data["name"], data["world"])
-        tibia_guild.application = data["application"]
-        tibia_guild.description = data["description"]
-        tibia_guild.founded = data["founded"]
-        tibia_guild.logo = data["guildlogo"]
-        tibia_guild.members = []
-        for rank in guild["members"]:
-            rank_name = rank["rank_title"]
-            for member in rank["characters"]:
-                member["rank"] = rank_name
-                tibia_guild.members.append(member)
-        tibia_guild.invited = guild["invited"]
-        if "homepage" in data:
-            tibia_guild.homepage = data["homepage"]
-        if type(data["guildhall"]) is dict:
-            tibia_guild.guildhall = data["guildhall"]
-        else:
-            tibia_guild.guildhall = None
-
-        return tibia_guild
->>>>>>> 8e2c05e1
-
-
-async def get_character(name, tries=5) -> Optional[Character]:
-    """Fetches a character from TibiaData, parses and returns a Character object
-
-    The character object contains all the information available on Tibia.com
-    Information from the user's database is also added, like owner and highscores.
-    If the character can't be fetch due to a network error, an NetworkError exception is raised
-    If the character doesn 't exist, None is returned.
-    """
-    if tries == 0:
-        log.error("get_character: Couldn't fetch {0}, network error.".format(name))
-        raise NetworkError()
-    try:
-        url = f"https://api.tibiadata.com/v2/characters/{urllib.parse.quote(name, safe='')}.json"
-    except UnicodeEncodeError:
-        return None
-    # Fetch website
-    try:
-        async with aiohttp.ClientSession() as session:
-            async with session.get(url) as resp:
-                content = await resp.text(encoding='ISO-8859-1')
-    except Exception:
-        await asyncio.sleep(network_retry_delay)
-        return await get_character(name, tries - 1)
-
-    content_json = json.loads(content)
-    character = Character.parse_from_tibiadata(content_json)
-    if character is None:
-        return None
-
-    # Database operations
-    c = userDatabase.cursor()
-    # Skills from highscores
-    c.execute("SELECT category, rank, value FROM highscores WHERE name LIKE ?", (character.name,))
-    results = c.fetchall()
-    if len(results) > 0:
-        character.highscores = results
-
-    # Discord owner
-    c.execute("SELECT user_id, vocation, name, id, world, guild FROM chars WHERE name LIKE ?", (name,))
-    result = c.fetchone()
-    if result is None:
-        # Untracked character
-        return character
-
-    character.owner = result["user_id"]
-    if result["vocation"] != character.vocation:
-        with userDatabase as conn:
-            conn.execute("UPDATE chars SET vocation = ? WHERE id = ?", (character.vocation, result["id"],))
-            log.info("{0}'s vocation was set to {1} from {2} during get_character()".format(character.name,
-                                                                                            character.vocation,
-                                                                                            result["vocation"]))
-    if result["name"] != character.name:
-        with userDatabase as conn:
-            conn.execute("UPDATE chars SET name = ? WHERE id = ?", (character.name, result["id"],))
-            log.info("{0} was renamed to {1} during get_character()".format(result["name"], character.name))
-
-    if result["world"] != character.world:
-        with userDatabase as conn:
-            conn.execute("UPDATE chars SET world = ? WHERE id = ?", (character.world, result["id"],))
-            log.info("{0}'s world was set to {1} from {2} during get_character()".format(character.name,
-                                                                                         character.world,
-                                                                                         result["world"]))
-    if character.guild is not None and result["guild"] != character.guild["name"]:
-        with userDatabase as conn:
-            conn.execute("UPDATE chars SET guild = ? WHERE id = ?", (character.guild["name"], result["id"],))
-            log.info("{0}'s guild was set to {1} from {2} during get_character()".format(character.name,
-                                                                                         character.guild["name"],
-                                                                                         result["guild"]))
-    return character
-
-
-async def get_highscores(world, category, pagenum, profession=0, tries=5):
-    """Gets a specific page of the highscores
-    Each list element is a dictionary with the following keys: rank, name, value.
-    May return ERROR_NETWORK"""
-    url = url_highscores.format(world, category, profession, pagenum)
-
-    if tries == 0:
-        log.error("get_highscores: Couldn't fetch {0}, {1}, page {2}, network error.".format(world, category, pagenum))
-        return ERROR_NETWORK
-
-    # Fetch website
-    try:
-        async with aiohttp.ClientSession() as session:
-            async with session.get(url) as resp:
-                content = await resp.text(encoding='ISO-8859-1')
-    except Exception:
-        await asyncio.sleep(network_retry_delay)
-        return await get_highscores(world, category, pagenum, profession, tries - 1)
-
-    # Trimming content to reduce load
-    try:
-        start_index = content.index('<td style="width: 20%;" >Vocation</td>')
-        end_index = content.index('<div style="float: left;"><b>&raquo; Pages:')
-        content = content[start_index:end_index]
-    except ValueError:
-        await asyncio.sleep(network_retry_delay)
-        return await get_highscores(world, category, pagenum, profession, tries - 1)
-
-    if category == "loyalty":
-        regex_deaths = r'<td>([^<]+)</TD><td><a href="https://secure.tibia.com/community/\?subtopic=characters&name=[^"]+" >([^<]+)</a></td><td>([^<]+)</TD><td>[^<]+</TD><td style="text-align: right;" >([^<]+)</TD></TR>'
-        pattern = re.compile(regex_deaths, re.MULTILINE + re.S)
-        matches = re.findall(pattern, content)
-        score_list = []
-        for m in matches:
-            score_list.append({'rank': m[0], 'name': m[1], 'vocation': m[2], 'value': m[3].replace(',', '')})
-    else:
-        regex_deaths = r'<td>([^<]+)</TD><td><a href="https://secure.tibia.com/community/\?subtopic=characters&name=[^"]+" >([^<]+)</a></td><td>([^<]+)</TD><td style="text-align: right;" >([^<]+)</TD></TR>'
-        pattern = re.compile(regex_deaths, re.MULTILINE + re.S)
-        matches = re.findall(pattern, content)
-        score_list = []
-        for m in matches:
-            score_list.append({'rank': m[0], 'name': m[1], 'vocation': m[2], 'value': m[3].replace(',', '')})
-    return score_list
-
-
-async def get_world(name, tries=5) -> Optional[World]:
-    url = f"https://api.tibiadata.com/v1/worlds/{name}.json"
-    if tries == 0:
-        log.error("get_world: Couldn't fetch {0}, network error.".format(name))
-        raise NetworkError()
-        # Fetch website
-
-    try:
-        async with aiohttp.ClientSession() as session:
-            async with session.get(url) as resp:
-                content = await resp.text(encoding='ISO-8859-1')
-    except Exception:
-        await asyncio.sleep(network_retry_delay)
-        return await get_world(name, tries - 1)
-
-    content_json = json.loads(content)
-    world = World.parse_from_tibiadata(name, content_json)
-    return world
-
-
-async def get_guild(name, title_case=True, tries=5) -> Optional[Guild]:
-    """Fetches a guild from TibiaData, parses and returns a Guild object
-
-    The Guild object contains all the information available on Tibia.com
-    Guilds are case sensitive on tibia.com so guildstats.eu is checked for correct case.
-    If the guild can't be fetched due to a network error, an NetworkError exception is raised
-    If the character doesn't exist, None is returned."""
-    guildstats_url = f"http://guildstats.eu/guild?guild={urllib.parse.quote(name)}"
-
-    if tries == 0:
-        log.error("get_guild_online: Couldn't fetch {0}, network error.".format(name))
-        raise NetworkError()
-
-    # Fix casing using guildstats.eu if needed
-    # Sorry guildstats.eu :D
-    if not title_case:
-        try:
-            async with aiohttp.ClientSession() as session:
-                async with session.get(guildstats_url) as resp:
-                    content = await resp.text(encoding='ISO-8859-1')
-        except Exception:
-            await asyncio.sleep(network_retry_delay)
-            return await get_guild(name, title_case, tries - 1)
-
-        # Make sure we got a healthy fetch
-        try:
-            content.index('<div class="footer">')
-        except ValueError:
-            await asyncio.sleep(network_retry_delay)
-            return await get_guild(name, title_case, tries - 1)
-
-        # Check if the guild doesn't exist
-        if "<div>Sorry!" in content:
-            return None
-
-        # Failsafe in case guildstats.eu changes their websites format
-        try:
-            content.index("General info")
-            content.index("Recruitment")
-        except Exception:
-            log.error("get_guild_online: -IMPORTANT- guildstats.eu seems to have changed their websites format.")
-            raise NetworkError
-
-        start_index = content.index("General info")
-        end_index = content.index("Recruitment")
-        content = content[start_index:end_index]
-        m = re.search(r'<a href="set=(.+?)"', content)
-        if m:
-            name = urllib.parse.unquote_plus(m.group(1))
-    else:
-        name = name.title()
-
-    tibiadata_url = f"https://api.tibiadata.com/v2/guild/{urllib.parse.quote(name)}.json"
-
-    # Fetch website
-    try:
-        async with aiohttp.ClientSession() as session:
-            async with session.get(tibiadata_url) as resp:
-                content = await resp.text(encoding='ISO-8859-1')
-    except Exception:
-        await asyncio.sleep(network_retry_delay)
-        return await get_guild(name, title_case, tries - 1)
-
-    content_json = json.loads(content)
-    guild = Guild.parse_from_tibiadata(content_json)
-    if guild is None:
-        if title_case:
-            return await get_guild(name, False)
-        else:
-            return None
-    if guild.guildhall is not None:
-        with closing(tibiaDatabase.cursor()) as c:
-            c.execute("SELECT id FROM houses WHERE name LIKE ?", (guild.guildhall["name"].strip(),))
-            result = c.fetchone()
-            if result:
-                guild.guildhall["id"] = result["id"]
-    return guild
-
-
-async def get_recent_news(tries = 5):
-    if tries == 0:
-        log.error("get_recent_news: network error.")
-        raise NetworkError()
-    try:
-        url = f"https://api.tibiadata.com/v2/latestnews.json"
-    except UnicodeEncodeError:
-        return None
-    # Fetch website
-    try:
-        async with aiohttp.ClientSession() as session:
-            async with session.get(url) as resp:
-                content = await resp.text(encoding='ISO-8859-1')
-    except Exception:
-        await asyncio.sleep(network_retry_delay)
-        return await get_recent_news(tries - 1)
-
-    content_json = json.loads(content)
-    try:
-<<<<<<< HEAD
-        startIndex = content.index('<div class="BoxContent"')
-        endIndex = content.index("<B>Search Character</B>")
-        content = content[startIndex:endIndex]
-    except ValueError:
-        # Website fetch was incomplete, due to a network error
-        if tries == 0:
-            log.error("getPlayer: Couldn't fetch {0}, network error.".format(name))
-            return ERROR_NETWORK
-        else:
-            tries -= 1
-            yield from asyncio.sleep(network_retry_delay)
-            ret = yield from get_character(name, tries)
-            return ret
-    # Check if player exists
-    if "Name:</td><td>" not in content:
-        return ERROR_DOESNTEXIST
-
-    # TODO: Is there a way to reduce this part?
-    # Name
-    m = re.search(r'Name:</td><td>([^<,]+)', content)
-    if m:
-        char['name'] = m.group(1).strip()
-
-    # Deleted
-    m = re.search(r', will be deleted at ([^<]+)', content)
-    if m:
-        char['deleted'] = True
-
-    # Vocation
-    m = re.search(r'Vocation:</td><td>([^<]+)', content)
-    if m:
-        char['vocation'] = m.group(1)
-
-    # Level
-    m = re.search(r'Level:</td><td>(\d+)', content)
-    if m:
-        char['level'] = int(m.group(1))
-    # Use database levels for online characters
-    for onchar in global_online_list:
-        if onchar.split("_", 1)[1] == char['name']:
-            c = userDatabase.cursor()
-            c.execute("SELECT last_level FROM chars WHERE name LIKE ?", (char['name'],))
-            result = c.fetchone()
-            if result:
-                char['level'] = abs(result["last_level"])
-            c.close()
-            break
-
-    # World
-    m = re.search(r'World:</td><td>([^<]+)', content)
-    if m:
-        char['world'] = m.group(1)
-
-    # Residence (City)
-    m = re.search(r'Residence:</td><td>([^<]+)', content)
-    if m:
-        char['residence'] = m.group(1)
-
-    # Marriage
-    m = re.search(r'Married To:</td><td>?.+name=([^"]+)', content)
-    if m:
-        char['married'] = urllib.parse.unquote_plus(m.group(1), encoding='ISO-8859-1')
-
-    # Sex
-    m = re.search(r'Sex:</td><td>([^<]+)', content)
-    if m:
-        if m.group(1) == 'male':
-            char['gender'] = 'male'
-        else:
-            char['gender'] = 'female'
-
-    # Guild rank
-    m = re.search(r'Membership:</td><td>([^<]+)\sof the', content)
-    if m:
-        char['rank'] = m.group(1)
-        # Guild membership
-        m = re.search(r'GuildName=.*?([^&]+).+', content)
-        if m:
-            char['guild'] = urllib.parse.unquote_plus(m.group(1))
-
-    # House
-    m = re.search(r'House:</td><td> <a href=\"https://secure\.tibia\.com/community/\?subtopic=houses.+houseid=(\d+)'
-                  r'&amp;character=(?:[^&]+)&amp;action=characters\" >([^<]+)</a> \(([^(]+)\) is paid until '
-                  r'([A-z]+).*?;(\d+).*?;(\d+)', content)
-    if m:
-        char["house_id"] = m.group(1)
-        char["house"] = m.group(2)
-        char["house_town"] = m.group(3)
-
-    # Last login
-    m = re.search(r'Last Login:</td><td>([^<]+)', content)
-    if m:
-        lastLogin = m.group(1).replace("&#160;", " ").replace(",", "")
-        if "never" in lastLogin:
-            char['last_login'] = None
-        else:
-            char['last_login'] = lastLogin
-=======
-        newslist = content_json["newslist"]
-    except KeyError:
-        return None
-    for article in newslist["data"]:
-        article["date"] = parse_tibiadata_time(article["date"]).date()
-    return newslist["data"]
->>>>>>> 8e2c05e1
-
-
-async def get_news_article(article_id: int, tries=5) -> Optional[Dict[str, Union[str, dt.date]]]:
-    """Returns a news article with the specified id or None if it doesn't exist
-
-<<<<<<< HEAD
-    #Skills from highscores
-    c = userDatabase.cursor()
-    for category in highscores_categories:
-        c.execute("SELECT "+category+","+category+"_rank FROM chars WHERE name LIKE ?", (name,))
-        result = c.fetchone()
-        if result:
-            if result[category] is not None and result[category+'_rank'] is not None:
-                char[category] = result[category]
-                char[category+'_rank'] = result[category+'_rank']
-
-    char["deaths"] = []
-    regex_deaths = r'valign="top" >([^<]+)</td><td>(.+?)</td></tr>'
-    pattern = re.compile(regex_deaths, re.MULTILINE + re.S)
-    matches = re.findall(pattern, content)
-
-    for m in matches:
-        death_time = m[0].replace('&#160;', ' ').replace(",", "")
-        death_level = ""
-        death_killer = ""
-        death_by_player = False
-
-        if m[1].find("Died") != -1:
-            regex_deathinfo_monster = r'Level (\d+) by ([^.]+)'
-            pattern = re.compile(regex_deathinfo_monster, re.MULTILINE + re.S)
-            m_deathinfo_monster = re.search(pattern, m[1])
-            if m_deathinfo_monster:
-                death_level = m_deathinfo_monster.group(1)
-                death_killer = m_deathinfo_monster.group(2)
-        else:
-            regex_deathinfo_player = r'Level (\d+) by .+?name=([^"]+)'
-            pattern = re.compile(regex_deathinfo_player, re.MULTILINE + re.S)
-            m_deathinfo_player = re.search(pattern, m[1])
-            if m_deathinfo_player:
-                death_level = m_deathinfo_player.group(1)
-                death_killer = urllib.parse.unquote_plus(m_deathinfo_player.group(2))
-                death_by_player = True
-        try:
-            char["deaths"].append({'time': death_time, 'level': int(death_level), 'killer': death_killer,
-                               'byPlayer': death_by_player})
-        except ValueError:
-            # Some pvp deaths have no level, so they are raising a ValueError, they will be ignored for now.
-            continue
-    
-    # Other chars
-    # note that an empty char list means the character is hidden
-    # otherwise you'd have at least the same char in the list
-    char['chars'] = []
-=======
-    If there's a network error, NetworkError exception is raised"""
-    if tries == 0:
-        log.error("get_recent_news: network error.")
-        raise NetworkError()
->>>>>>> 8e2c05e1
-    try:
-        url = f"https://api.tibiadata.com/v2/news/{article_id}.json"
-    except UnicodeEncodeError:
-        return None
-    # Fetch website
-    try:
-        async with aiohttp.ClientSession() as session:
-            async with session.get(url) as resp:
-                content = await resp.text(encoding='ISO-8859-1')
-    except Exception:
-        await asyncio.sleep(network_retry_delay)
-        return await get_recent_news(tries - 1)
-
-    content_json = json.loads(content)
-    try:
-        article = content_json["news"]
-    except KeyError:
-        return None
-    if "error" in article:
-        return None
-    article["id"] = article_id
-    article["date"] = parse_tibiadata_time(article["date"]).date()
-    return article
-
-
-def get_character_url(name):
-    """Gets a character's tibia.com URL"""
-    return url_character + urllib.parse.quote(name.encode('iso-8859-1'))
-
-
-def parse_tibia_time(tibia_time: str) -> Optional[dt.datetime]:
-    """Gets a time object from a time string from tibia.com"""
-    tibia_time = tibia_time.replace(",", "").replace("&#160;", " ")
-    # Getting local time and GMT
-    t = time.localtime()
-    u = time.gmtime(time.mktime(t))
-    # UTC Offset
-    local_utc_offset = ((timegm(t) - timegm(u)) / 60 / 60)
-    # Extracting timezone
-    tz = tibia_time[-4:].strip()
-    try:
-        # Convert time string to time object
-        # Removing timezone cause CEST and CET are not supported
-        t = dt.datetime.strptime(tibia_time[:-4].strip(), "%b %d %Y %H:%M:%S")
-    except ValueError:
-        log.error("parse_tibia_time: couldn't parse '{0}'".format(tibia_time))
-        return None
-
-    # Getting the offset
-    if tz == "CET":
-        utc_offset = 1
-    elif tz == "CEST":
-        utc_offset = 2
-    else:
-        log.error("parse_tibia_time: unknown timezone for '{0}'".format(tibia_time))
-        return None
-    # Add/subtract hours to get the real time
-    return t + dt.timedelta(hours=(local_utc_offset - utc_offset))
-
-
-def parse_tibiadata_time(time_dict: Dict[str, Union[int, str]]) -> Optional[dt.datetime]:
-    """Parses the time objects from TibiaData API
-
-    Time objects are made of a dictionary with three keys:
-        date: contains a string representation of the time
-        timezone: a string representation of the timezone the date time is based on
-        timezone_type: the type of representation used in the timezone key
-
-    :param time_dict: dictionary representing the time object.
-    :return: A UTC datetime object (timezone-aware) or None if a parsing error occurred
-    """
-    try:
-        t = dt.datetime.strptime(time_dict["date"], "%Y-%m-%d %H:%M:%S.%f")
-    except (KeyError, ValueError):
-        return None
-
-    if time_dict["timezone_type"] == 2:
-        if time_dict["timezone"] == "CET":
-            timezone_offset = 1
-        elif time_dict["timezone"] == "CEST":
-            timezone_offset = 2
-        else:
-            return None
-    else:
-        timezone_offset = 1
-    # We substract the offset to convert the time to UTC
-    t = t - dt.timedelta(hours=timezone_offset)
-    return t.replace(tzinfo=dt.timezone.utc)
-
-
-def get_stats(level: int, vocation: str):
-    """Returns a dictionary with the stats for a character of a certain vocation and level.
-
-    The dictionary has the following keys: vocation, hp, mp, cap, exp, exp_tnl."""
-    try:
-        level = int(level)
-    except ValueError:
-        raise ValueError("That's not a valid level.")
-    if level <= 0:
-        raise ValueError("Level must be higher than 0.")
-
-    vocation = vocation.lower().strip()
-    if vocation in KNIGHT:
-        hp = (level - 8) * 15 + 185
-        mp = (level - 0) * 5 + 50
-        cap = (level - 8) * 25 + 470
-        vocation = "knight"
-    elif vocation in PALADIN:
-        hp = (level - 8) * 10 + 185
-        mp = (level - 8) * 15 + 90
-        cap = (level - 8) * 20 + 470
-        vocation = "paladin"
-    elif vocation in MAGE:
-        hp = (level - 0) * 5 + 145
-        mp = (level - 8) * 30 + 90
-        cap = (level - 0) * 10 + 390
-        vocation = "mage"
-    elif vocation in NO_VOCATION or level < 8:
-        if vocation in NO_VOCATION:
-            vocation = "no vocation"
-        hp = (level - 0) * 5 + 145
-        mp = (level - 0) * 5 + 50
-        cap = (level - 0) * 10 + 390
-    else:
-        raise ValueError("That's not a valid vocation!")
-
-    exp = (50 * pow(level, 3) / 3) - 100 * pow(level, 2) + (850 * level / 3) - 200
-    exp_tnl = 50 * level * level - 150 * level + 200
-
-    return {"vocation": vocation, "hp": hp, "mp": mp, "cap": cap, "exp": int(exp), "exp_tnl": exp_tnl}
-
-
-def get_share_range(level: int):
-    """Returns the share range for a specific level
-
-    The returned value is a list with the lower limit and the upper limit in that order."""
-    return int(round(level * 2 / 3, 0)), int(round(level * 3 / 2, 0))
-
-
-async def get_world_bosses(world):
-    url = f"http://www.tibiabosses.com/{world}/"
-    try:
-        async with aiohttp.ClientSession() as session:
-            async with session.get(url) as resp:
-                content = await resp.text(encoding='ISO-8859-1')
-    except Exception as e:
-        return ERROR_NETWORK
-
-    try:
-        soup = BeautifulSoup(content, 'html.parser')
-        sections = soup.find_all('div', class_="execphpwidget")
-    except HTMLParser.HTMLParseError:
-        print("parse error")
-        return
-    if sections is None:
-        print("section was none")
-        return
-    bosses = {}
-    boss_pattern = re.compile(r'<i style=\"color:\w+;\">(?:<br\s*/>)?\s*([^<]+)\s*</i>\s*<a href=\"([^\"]+)\">'
-                              r'<img src=\"([^\"]+)\"\s*/></a>[\n\s]+(Expect in|Last seen)\s:\s(\d+)')
-    unpredicted_pattern = re.compile(r'<a href="([^"]+)"><img src="([^"]+)"/></a>[\n\s]+(Expect in|Last seen)\s:\s(\d+)')
-    for section in sections:
-        m = boss_pattern.findall(str(section))
-        if m:
-            for (chance, link, image, expect_last, days) in m:
-                name = link.split("/")[-1].replace("-", " ").lower()
-                bosses[name] = {"chance": chance.strip(), "url": link, "image": image, "type": expect_last,
-                                "days": int(days)}
-        else:
-            # This regex is for bosses without prediction
-            m = unpredicted_pattern.findall(str(section))
-            for (link, image, expect_last, days) in m:
-                name = link.split("/")[-1].replace("-", " ").lower()
-                bosses[name] = {"chance": "Unpredicted", "url": link, "image": image, "type": expect_last,
-                                "days": int(days)}
-    return bosses
-
-
-async def get_house(name, world=None):
-    """Returns a dictionary containing a house's info, a list of possible matches or None.
-
-    If world is specified, it will also find the current status of the house in that world."""
-    c = tibiaDatabase.cursor()
-    try:
-        # Search query
-        c.execute("SELECT * FROM houses WHERE name LIKE ? ORDER BY LENGTH(name) ASC LIMIT 15", ("%" + name + "%",))
-        result = c.fetchall()
-        if len(result) == 0:
-            return None
-        elif result[0]["name"].lower() == name.lower() or len(result) == 1:
-            house = result[0]
-        else:
-            return [x['name'] for x in result]
-        if world is None or world not in tibia_worlds:
-            house["fetch"] = False
-            return house
-        house["world"] = world
-        house["url"] = url_house.format(id=house["id"], world=world)
-        tries = 5
-        while True:
-            try:
-                async with aiohttp.ClientSession() as session:
-                    async with session.get(house["url"]) as resp:
-                        content = await resp.text(encoding='ISO-8859-1')
-            except Exception:
-                tries -= 1
-                if tries == 0:
-                    log.error("get_house: Couldn't fetch {0} (id {1}) in {2}, network error.".format(house["name"],
-                                                                                                     house["id"],
-                                                                                                     world))
-                    house["fetch"] = False
-                    break
-                await asyncio.sleep(network_retry_delay)
-                continue
-
-            # Trimming content to reduce load
-            try:
-                start_index = content.index("\"BoxContent\"")
-                end_index = content.index("</TD></TR></TABLE>")
-                content = content[start_index:end_index]
-            except ValueError:
-                if tries == 0:
-                    log.error("get_house: Couldn't fetch {0} (id {1}) in {2}, network error.".format(house["name"],
-                                                                                                     house["id"],
-                                                                                                     world))
-                    house["fetch"] = False
-                    break
-                else:
-                    tries -= 1
-                    await asyncio.sleep(network_retry_delay)
-                    continue
-            m = re.search(r'<BR>(.+)<BR><BR>(.+)', content)
-            if not m:
-                return house
-            house["fetch"] = True
-            house_info = m.group(1)
-            house_status = m.group(2)
-            m = re.search(r'monthly rent is <B>(\d+)', house_info)
-            if m:
-                house["rent"] = int(m.group(1))
-            if "rented" in house_status:
-                house["status"] = "rented"
-                m = re.search(r'rented by <A?.+name=([^\"]+).+(He|She) has paid the rent until <B>([^<]+)</B>',
-                              house_status)
-                if m:
-                    house["owner"] = urllib.parse.unquote_plus(m.group(1))
-                    house["owner_pronoun"] = m.group(2)
-                    house["until"] = m.group(3).replace("&#160;", " ")
-                if "move out" in house_status:
-                    house["status"] = "moving"
-                    m = re.search(r'will move out on <B>([^<]+)</B> \(time of daily server save\)', house_status)
-                    if m:
-                        house["move_date"] = m.group(1).replace("&#160;", " ")
-                    else:
-                        break
-                    m = re.search(r' and (?:will|wants to) pass the house to <A.+name=([^\"]+).+ for <B>(\d+) gold',
-                                  house_status)
-                    if m:
-                        house["status"] = "transfering"
-                        house["transferee"] = urllib.parse.unquote_plus(m.group(1))
-                        house["transfer_price"] = int(m.group(2))
-                        house["accepted"] = ("will pass " in m.group(0))
-            elif "auctioned" in house_status:
-                house["status"] = "auctioned"
-                if ". No bid has" in content:
-                    house["status"] = "empty"
-                    break
-                m = re.search(r'The auction (?:has ended|will end) at <B>([^<]+)</B>\. '
-                              r'The highest bid so far is <B>(\d+).+ by .+name=([^\"]+)\"', house_status)
-                if m:
-                    house["auction_end"] = m.group(1).replace("&#160;", " ")
-                    house["top_bid"] = int(m.group(2))
-                    house["top_bidder"] = urllib.parse.unquote_plus(m.group(3))
-                    break
-                pass
-            break
-        return house
-    finally:
-        c.close()
-
-
-def get_tibia_time_zone() -> int:
-    """Returns Germany's timezone, considering their daylight saving time dates"""
-    # Find date in Germany
-    gt = dt.datetime.utcnow() + dt.timedelta(hours=1)
-    germany_date = dt.date(gt.year, gt.month, gt.day)
-    dst_start = dt.date(gt.year, 3, (31 - (int(((5 * gt.year) / 4) + 4) % int(7))))
-    dst_end = dt.date(gt.year, 10, (31 - (int(((5 * gt.year) / 4) + 1) % int(7))))
-    if dst_start < germany_date < dst_end:
-        return 2
-    return 1
-
-
-def get_voc_abb(vocation: str) -> str:
-    """Given a vocation name, it returns an abbreviated string"""
-    abbrev = {'none': 'N', 'druid': 'D', 'sorcerer': 'S', 'paladin': 'P', 'knight': 'K', 'elder druid': 'ED',
-              'master sorcerer': 'MS', 'royal paladin': 'RP', 'elite knight': 'EK'}
-    try:
-        return abbrev[vocation.lower()]
-    except KeyError:
-        return 'N'
-
-
-def get_voc_emoji(vocation: str) -> str:
-    """Given a vocation name, returns a emoji representing it"""
-    emoji = {'none': EMOJI[":hatching_chick:"], 'druid': EMOJI[":snowflake:"], 'sorcerer': EMOJI[":flame:"],
-             'paladin': EMOJI[":archery:"],
-             'knight': EMOJI[":shield:"], 'elder druid': EMOJI[":snowflake:"],
-             'master sorcerer': EMOJI[":flame:"], 'royal paladin': EMOJI[":archery:"],
-             'elite knight': EMOJI[":shield:"]}
-    try:
-        return emoji[vocation.lower()]
-    except KeyError:
-        return EMOJI[":question:"]
-
-
-def get_map_area(x, y, z, size=15, scale=8, crosshair=True, client_coordinates=True):
-    """Gets a minimap picture of a map area
-
-    size refers to the radius of the image in actual tibia sqm
-    scale is how much the image will be streched (1 = 1 sqm = 1 pixel)
-    client_coordinates means the coordinate origin used is the same used for the Tibia Client
-        If set to False, the origin will be based on the top left corner of the map.
-    """
-    if client_coordinates:
-        x -= 124 * 256
-        y -= 121 * 256
-    c = tibiaDatabase.cursor()
-    c.execute("SELECT * FROM map WHERE z LIKE ?", (z,))
-    result = c.fetchone()
-    im = Image.open(io.BytesIO(bytearray(result['image'])))
-    im = im.crop((x - size, y - size, x + size, y + size))
-    im = im.resize((size * scale, size * scale))
-    if crosshair:
-        draw = ImageDraw.Draw(im)
-        width, height = im.size
-        draw.line((0, height / 2, width, height / 2), fill=128)
-        draw.line((width / 2, 0, width / 2, height), fill=128)
-
-    img_byte_arr = io.BytesIO()
-    im.save(img_byte_arr, format='png')
-    img_byte_arr = img_byte_arr.getvalue()
-    return img_byte_arr
-
-
-async def populate_worlds():
-    """Populate the list of currently available Tibia worlds"""
-
-    print('Fetching list of Tibia worlds...')
-    worlds = await get_world_list()
-    # Couldn't fetch world list, getting json backup
-    if worlds is None:
-        world_list = load_tibia_worlds_file()
-    else:
-        # Convert list of World objects to simple list of world names.
-        world_list = [w.name for w in worlds]
-        save_tibia_worlds_file(world_list)
-    tibia_worlds.extend(world_list)
-    print("\tDone")
-
-
-async def get_world_list(tries=3) -> Optional[List[World]]:
-    """Fetch the list of Tibia worlds from TibiaData"""
-    if tries == 0:
-        log.error("get_world_list(): Couldn't fetch TibiaData for the worlds list, network error.")
-        return
-
-    url = "https://api.tibiadata.com/v1/worlds.json"
-
-    # Fetch website
-    try:
-        async with aiohttp.ClientSession() as session:
-            async with session.get(url) as resp:
-                content = await resp.text(encoding='ISO-8859-1')
-    except Exception:
-        await asyncio.sleep(network_retry_delay)
-        return await get_world_list(tries - 1)
-
-    try:
-        json_content = json.loads(content)
-    except ValueError:
-        return
-
-    worlds = []
-    try:
-        for world in json_content["worlds"]["allworlds"]:
-            try:
-                world["online"] = int(world["online"])
-            except ValueError:
-                world["online"] = 0
-            worlds.append(World(name=world["name"], online=world["online"], location=world["location"]))
-    except KeyError:
-        return
-    return worlds
-
-
-def save_tibia_worlds_file(world_list: List[str]):
-    """Receives JSON content and writes to a backup file."""
-
-    try:
-        with open("data/tibia_worlds.json", "w+") as json_file:
-            json.dump(world_list, json_file)
-    except Exception:
-        log.error("save_tibia_worlds_file(): Could not save JSON to file.")
-
-
-def load_tibia_worlds_file():
-    """Loading Tibia worlds list from an existing .json backup file."""
-
-    try:
-        with open("data/tibia_worlds.json") as json_file:
-            return json.load(json_file)
-    except Exception:
-        log.error("load_tibia_worlds_file(): Error loading backup .json file.")
+import asyncio
+import datetime as dt
+import io
+import json
+import re
+import time
+import urllib.parse
+from calendar import timegm
+from contextlib import closing
+from html.parser import HTMLParser
+from typing import List, Union, Dict, Optional
+
+import aiohttp
+from PIL import Image
+from PIL import ImageDraw
+from bs4 import BeautifulSoup
+
+from config import network_retry_delay
+from utils.database import userDatabase, tibiaDatabase
+from utils.messages import EMOJI
+from .general import log
+
+# Constants
+ERROR_NETWORK = 0
+ERROR_DOESNTEXIST = 1
+ERROR_NOTINDATABASE = 2
+
+# Tibia.com URLs:
+url_character = "https://secure.tibia.com/community/?subtopic=characters&name="
+url_guild = "https://secure.tibia.com/community/?subtopic=guilds&page=view&GuildName="
+url_guild_online = "https://secure.tibia.com/community/?subtopic=guilds&page=view&onlyshowonline=1&"
+url_house = "https://secure.tibia.com/community/?subtopic=houses&page=view&houseid={id}&world={world}"
+url_highscores = "https://secure.tibia.com/community/?subtopic=highscores&world={0}&list={1}&profession={2}&currentpage={3}"
+
+tibia_logo = "http://static.tibia.com/images/global/general/apple-touch-icon-72x72.png"
+
+KNIGHT = ["knight", "elite knight", "ek", "k", "kina", "eliteknight", "elite"]
+PALADIN = ["paladin", "royal paladin", "rp", "p", "pally", "royalpaladin", "royalpally"]
+DRUID = ["druid", "elder druid", "ed", "d", "elderdruid", "elder"]
+SORCERER = ["sorcerer", "master sorcerer", "ms", "s", "sorc", "mastersorcerer", "master"]
+MAGE = DRUID + SORCERER + ["mage"]
+NO_VOCATION = ["no vocation", "no voc", "novoc", "nv", "n v", "none", "no", "n", "noob", "noobie", "rook", "rookie"]
+
+highscore_format = {"achievements": "{0} __achievement points__ are **{1}**, on rank **{2}**",
+                    "axe": "{0} __axe fighting__ level is **{1}**, on rank **{2}**",
+                    "club": "{0} __club fighting__ level is **{1}**, on rank **{2}**",
+                    "distance": "{0} __distance fighting__ level is **{1}**, on rank **{2}**",
+                    "fishing": "{0} __fishing__ level is **{1}**, on rank **{2}**",
+                    "fist": "{0} __fist fighting__ level is **{1}**, on rank **{2}**",
+                    "loyalty": "{0} __loyalty points__ are **{1}**, on rank **{2}**",
+                    "magic": "{0} __magic level__ is **{1}**, on rank **{2}**",
+                    "magic_ek": "{0} __magic level__ is **{1}**, on rank **{2}** (knights)",
+                    "magic_rp": "{0} __magic level__ is **{1}**, on rank **{2}** (paladins)",
+                    "shielding": "{0} __shielding__ level is **{1}**, on rank **{2}**",
+                    "sword": "{0} __sword fighting__ level is **{1}**, on rank **{2}**"}
+
+tibia_worlds = []
+
+HIGHSCORE_CATEGORIES = ["sword", "axe", "club", "distance", "shielding", "fist", "fishing", "magic",
+                         "magic_ek", "magic_rp", "loyalty", "achievements"]
+
+
+class NetworkError(Exception):
+    pass
+
+
+# TODO: Generate character from tibia.com response
+class Character:
+    SEX_MALE = 0
+    SEX_FEMALE = 1
+
+    FREE_ACCOUNT = 0
+    PREMIUM_ACCOUNT = 1
+
+    URL_CHAR = "https://secure.tibia.com/community/?subtopic=characters&name="
+
+    def __init__(self, name: str, world: str, **kwargs):
+        self.name = name
+        self.world = world
+        self.level = kwargs.get("level", 0)
+        self.achievement_points = kwargs.get("achievement_points", 0)
+        self.sex = kwargs.get("sex", 0)
+        self.former_world = kwargs.get("former_world")
+        self.residence = kwargs.get("residence")
+        self.vocation = kwargs.get("vocation")
+        self.married_to = kwargs.get("married_to")
+        self.guild = kwargs.get("guild")
+        self.house = kwargs.get("house")
+        self.last_login = kwargs.get("last_login")  # type: dt.datetime
+        self.deleted = kwargs.get("last_login")  # type: dt.datetime
+        self.online = kwargs.get("online") # type: bool
+        self.achievements = kwargs.get("achivements", []) # type: List[Achievement]
+        self.deaths = kwargs.get("deaths", [])  # type: List[Death]
+        self.other_characters = kwargs.get("other_characters", [])
+        self.account_status = kwargs.get("account_status", 0)
+        self.comment = kwargs.get("comment")
+
+        # NabBot specific attributes:
+        self.highscores = []
+        self.owner = 0
+
+    def __repr__(self) -> str:
+        kwargs = vars(self)
+        attributes = ""
+        for k, v in kwargs.items():
+            if k in ["name", "world"]:
+                continue
+            if v is None:
+                continue
+            if isinstance(v, int) and v == 0:
+                continue
+            if isinstance(v, list) and len(v) == 0:
+                continue
+            attributes += f", {k} = {v.__repr__()}"
+        return f"Character({self.name!r}, {self.world!r}{attributes})"
+
+    def __eq__(self, o: object) -> bool:
+        """Overrides the default implementation"""
+        if isinstance(o, self.__class__):
+            return self.name.lower() == o.name.lower()
+        return False
+
+    @property
+    def he_she(self) -> str:
+        return ["He", "She"][self.sex]
+
+    @property
+    def his_her(self) -> str:
+        return ["His", "Her"][self.sex]
+
+    @property
+    def him_her(self) -> str:
+        return ["Him", "Her"][self.sex]
+
+    @property
+    def url(self) -> str:
+        return self.get_url(self.name)
+
+    @property
+    def guild_name(self) -> Optional[str]:
+        return None if self.guild is None else self.guild["name"]
+
+    @property
+    def guild_rank(self) -> Optional[str]:
+        return None if self.guild is None else self.guild["rank"]
+
+    @classmethod
+    def get_url(cls, name: str) -> str:
+        """Returns the url pointing to the character's tibia.com page
+
+        :param name: Name of the character
+        :return: url of the character's information
+        """
+        return cls.URL_CHAR + urllib.parse.quote(name.encode('iso-8859-1'))
+
+    @classmethod
+    def parse_from_tibiadata(cls, content_json: Dict):
+        """Parses the response from TibiaData and returns a Character
+
+        :param content_json: The json object returned by TibiaData
+        :return: a Character object or None if the character doesn't exist.
+        """
+        char = content_json["characters"]
+        if "error" in char:
+            return None
+        data = char["data"]
+        character = Character(data["name"], data["world"])
+        character.level = data["level"]
+        character.achievement_points = data["achievement_points"]
+        character.sex = cls.SEX_MALE if data["sex"] == "male" else cls.SEX_FEMALE
+        character.vocation = data["vocation"]
+        character.residence = data["residence"]
+        if "deleted" in data:
+            character.deleted = parse_tibiadata_time(data["deleted"])
+        if "married_to" in data:
+            character.married_to = data["married_to"]
+        if "former_world" in data:
+            character.former_world = data["former_world"]
+        if "guild" in data:
+            character.guild = data["guild"]
+        if "comment" in data:
+            character.comment = data["comment"]
+        character.account_status = cls.PREMIUM_ACCOUNT if data["account_status"] == "Premium Account" else cls.FREE_ACCOUNT
+        if len(data["last_login"]) > 0:
+            character.last_login = parse_tibiadata_time(data["last_login"][0])
+
+        for achievement in char["achievements"]:
+            character.achievements.append(Achievement(achievement["name"], int(achievement["stars"])))
+
+        for death in char["deaths"]:
+            try:
+                level = int(death["level"])
+                death_time = parse_tibiadata_time(death["date"])
+                by_player = False
+
+                match = re.search("by ([^.]+)", death["reason"])
+                killed_by = match.group(1).strip()  # Complete list of killers
+                killers = [k.strip() for k in killed_by.replace(" and ", " ,").split(",")]
+                participants = []
+                if death["involved"]:
+                    involved = [x["name"] for x in death["involved"]]
+                    killer = killers[0]
+                    # If killer is player, and there's another player in killers, assume it was the other player
+                    if killer == character.name:
+                        next_player = next((p for p in killers if p in involved and p != character.name), None)
+                        if next_player is not None:
+                            killer = next_player
+                    by_player = True
+                    for i, name in enumerate(killers):
+                        # If the name is not in involved list, it's a creature
+                        if name not in involved:
+                            # If the only other killer is the player itself, only count the creature
+                            if len(involved) == 1 and involved[0] == character.name:
+                                killer = name
+                                by_player = False
+                                break
+                        elif name != character.name and i != 0 and killer != name:
+                            participants.append(name)
+
+                else:
+                    killer = killers[0]
+                character.deaths.append(Death(level, killer, death_time, by_player, participants))
+            except ValueError:
+                # TODO: Handle deaths with no level
+                continue
+
+        for other_character in char["other_characters"]:
+            online = other_character["status"] == "online"
+            character.other_characters.append(Character(other_character["name"],
+                                                        other_character["world"],
+                                                        online=online))
+
+        return character
+
+
+class Achievement:
+    def __init__(self, name: str, grade: int):
+        self.name = name
+        self.grade = grade
+
+    def __repr__(self) -> str:
+        return f"Achievement({self.name!r},{self.grade})"
+
+
+# TODO: Handle deaths by multiple killers
+class Death:
+    def __init__(self, level: int, killer: str, time: dt.datetime, by_player: bool, participants=None):
+        if participants is None:
+            participants = []
+        self.level = level
+        self.killer = killer
+        self.time = time
+        self.by_player = by_player
+        self.participants = participants
+
+    def __repr__(self) -> str:
+        return f"Death({self.level},{self.killer!r},{self.time!r},{self.by_player},{self.participants!r})"
+
+
+class World:
+    def __init__(self, name, **kwargs):
+        self.name = name
+        self.online = kwargs.get("online", 0)
+        self.record_online = kwargs.get("record_online", 0)
+        self.record_date = None  # type: dt.datetime
+        self.creation = None
+        self.pvp_type = kwargs.get("pvp_type")
+        self.premium_type = kwargs.get("premium_type")
+        self.transfer_type = kwargs.get("transfer_type")
+        self.location = kwargs.get("location")
+        self.players_online = []  # type: List[Character]
+        self.quests = None  # type: List[str]
+
+    @classmethod
+    def parse_from_tibiadata(cls, name: str, content_json: Dict):
+        _world = content_json["worlds"]
+        if "error" in _world:
+            return None
+        world_info = _world["world_information"]
+        world = World(name.capitalize())
+        world.online = int(world_info.get("players_online", 0))
+        if "online_record" in world_info:
+            world.record_online = int(world_info["online_record"]["players"])
+            world.record_date = parse_tibiadata_time(world_info["online_record"]["date"])
+        world.creation = world_info["creation_date"]
+        world.location = world_info["location"]
+        world.pvp_type = world_info["pvp_type"]
+        world.premium_type = world_info.get("premium_type")
+        world.transfer_type = world_info.get("transfer_type")
+        # TODO: Parse battleye status
+        if "world_quest_titles" in world_info:
+            world.quests = world_info["world_quest_titles"]
+
+        for player in _world.get("players_online", []):
+            world.players_online.append(Character(player["name"], world.name, level=int(player["level"]),
+                                                  vocation=player["vocation"], online=True))
+        return world
+
+
+class Guild:
+    def __init__(self, name, world, **kwargs):
+        self.name = name
+        self.world = world
+        self.application = kwargs.get("application", False)
+        self.description = kwargs.get("description")
+        self.founded = kwargs.get("founded")
+        self.logo = kwargs.get("logo")
+        self.homepage = kwargs.get("homepage")
+        self.guildhall = kwargs.get("guildhall")
+        self.members = kwargs.get("members", [])
+        self.invited = kwargs.get("invited", [])
+
+    @property
+    def url(self) -> str:
+        return self.get_url(self.name)
+
+    @property
+    def online(self) -> List:
+        return [m for m in self.members if m["status"] == "online"]
+
+    @classmethod
+    def get_url(cls, name: str) -> str:
+        """Returns the url pointing to the character's tibia.com page
+
+        :param name: Name of the character
+        :return: url of the character's information
+        """
+        return url_guild + urllib.parse.quote(name.encode('iso-8859-1'))
+
+    @classmethod
+    def parse_from_tibiadata(cls, content_json: Dict):
+        guild = content_json["guild"]
+        if "error" in guild:
+            return None
+        data = guild["data"]
+        tibia_guild = Guild(data["name"], data["world"])
+        tibia_guild.application = data["application"]
+        tibia_guild.description = data["description"]
+        tibia_guild.founded = data["founded"]
+        tibia_guild.logo = data["guildlogo"]
+        tibia_guild.members = []
+        for rank in guild["members"]:
+            rank_name = rank["rank_title"]
+            for member in rank["characters"]:
+                member["rank"] = rank_name
+                tibia_guild.members.append(member)
+        tibia_guild.invited = guild["invited"]
+        if "homepage" in data:
+            tibia_guild.homepage = data["homepage"]
+        if type(data["guildhall"]) is dict:
+            tibia_guild.guildhall = data["guildhall"]
+        else:
+            tibia_guild.guildhall = None
+
+        return tibia_guild
+
+
+async def get_character(name, tries=5) -> Optional[Character]:
+    """Fetches a character from TibiaData, parses and returns a Character object
+
+    The character object contains all the information available on Tibia.com
+    Information from the user's database is also added, like owner and highscores.
+    If the character can't be fetch due to a network error, an NetworkError exception is raised
+    If the character doesn 't exist, None is returned.
+    """
+    if tries == 0:
+        log.error("get_character: Couldn't fetch {0}, network error.".format(name))
+        raise NetworkError()
+    try:
+        url = f"https://api.tibiadata.com/v2/characters/{urllib.parse.quote(name, safe='')}.json"
+    except UnicodeEncodeError:
+        return None
+    # Fetch website
+    try:
+        async with aiohttp.ClientSession() as session:
+            async with session.get(url) as resp:
+                content = await resp.text(encoding='ISO-8859-1')
+    except Exception:
+        await asyncio.sleep(network_retry_delay)
+        return await get_character(name, tries - 1)
+
+    content_json = json.loads(content)
+    character = Character.parse_from_tibiadata(content_json)
+    if character is None:
+        return None
+
+    # Database operations
+    c = userDatabase.cursor()
+    # Skills from highscores
+    c.execute("SELECT category, rank, value FROM highscores WHERE name LIKE ?", (character.name,))
+    results = c.fetchall()
+    if len(results) > 0:
+        character.highscores = results
+
+    # Discord owner
+    c.execute("SELECT user_id, vocation, name, id, world, guild FROM chars WHERE name LIKE ?", (name,))
+    result = c.fetchone()
+    if result is None:
+        # Untracked character
+        return character
+
+    character.owner = result["user_id"]
+    if result["vocation"] != character.vocation:
+        with userDatabase as conn:
+            conn.execute("UPDATE chars SET vocation = ? WHERE id = ?", (character.vocation, result["id"],))
+            log.info("{0}'s vocation was set to {1} from {2} during get_character()".format(character.name,
+                                                                                            character.vocation,
+                                                                                            result["vocation"]))
+    if result["name"] != character.name:
+        with userDatabase as conn:
+            conn.execute("UPDATE chars SET name = ? WHERE id = ?", (character.name, result["id"],))
+            log.info("{0} was renamed to {1} during get_character()".format(result["name"], character.name))
+
+    if result["world"] != character.world:
+        with userDatabase as conn:
+            conn.execute("UPDATE chars SET world = ? WHERE id = ?", (character.world, result["id"],))
+            log.info("{0}'s world was set to {1} from {2} during get_character()".format(character.name,
+                                                                                         character.world,
+                                                                                         result["world"]))
+    if character.guild is not None and result["guild"] != character.guild["name"]:
+        with userDatabase as conn:
+            conn.execute("UPDATE chars SET guild = ? WHERE id = ?", (character.guild["name"], result["id"],))
+            log.info("{0}'s guild was set to {1} from {2} during get_character()".format(character.name,
+                                                                                         character.guild["name"],
+                                                                                         result["guild"]))
+    return character
+
+
+async def get_highscores(world, category, pagenum, profession=0, tries=5):
+    """Gets a specific page of the highscores
+    Each list element is a dictionary with the following keys: rank, name, value.
+    May return ERROR_NETWORK"""
+    url = url_highscores.format(world, category, profession, pagenum)
+
+    if tries == 0:
+        log.error("get_highscores: Couldn't fetch {0}, {1}, page {2}, network error.".format(world, category, pagenum))
+        return ERROR_NETWORK
+
+    # Fetch website
+    try:
+        async with aiohttp.ClientSession() as session:
+            async with session.get(url) as resp:
+                content = await resp.text(encoding='ISO-8859-1')
+    except Exception:
+        await asyncio.sleep(network_retry_delay)
+        return await get_highscores(world, category, pagenum, profession, tries - 1)
+
+    # Trimming content to reduce load
+    try:
+        start_index = content.index('<td style="width: 20%;" >Vocation</td>')
+        end_index = content.index('<div style="float: left;"><b>&raquo; Pages:')
+        content = content[start_index:end_index]
+    except ValueError:
+        await asyncio.sleep(network_retry_delay)
+        return await get_highscores(world, category, pagenum, profession, tries - 1)
+
+    if category == "loyalty":
+        regex_deaths = r'<td>([^<]+)</TD><td><a href="https://secure.tibia.com/community/\?subtopic=characters&name=[^"]+" >([^<]+)</a></td><td>([^<]+)</TD><td>[^<]+</TD><td style="text-align: right;" >([^<]+)</TD></TR>'
+        pattern = re.compile(regex_deaths, re.MULTILINE + re.S)
+        matches = re.findall(pattern, content)
+        score_list = []
+        for m in matches:
+            score_list.append({'rank': m[0], 'name': m[1], 'vocation': m[2], 'value': m[3].replace(',', '')})
+    else:
+        regex_deaths = r'<td>([^<]+)</TD><td><a href="https://secure.tibia.com/community/\?subtopic=characters&name=[^"]+" >([^<]+)</a></td><td>([^<]+)</TD><td style="text-align: right;" >([^<]+)</TD></TR>'
+        pattern = re.compile(regex_deaths, re.MULTILINE + re.S)
+        matches = re.findall(pattern, content)
+        score_list = []
+        for m in matches:
+            score_list.append({'rank': m[0], 'name': m[1], 'vocation': m[2], 'value': m[3].replace(',', '')})
+    return score_list
+
+
+async def get_world(name, tries=5) -> Optional[World]:
+    url = f"https://api.tibiadata.com/v1/worlds/{name}.json"
+    if tries == 0:
+        log.error("get_world: Couldn't fetch {0}, network error.".format(name))
+        raise NetworkError()
+        # Fetch website
+
+    try:
+        async with aiohttp.ClientSession() as session:
+            async with session.get(url) as resp:
+                content = await resp.text(encoding='ISO-8859-1')
+    except Exception:
+        await asyncio.sleep(network_retry_delay)
+        return await get_world(name, tries - 1)
+
+    content_json = json.loads(content)
+    world = World.parse_from_tibiadata(name, content_json)
+    return world
+
+
+async def get_guild(name, title_case=True, tries=5) -> Optional[Guild]:
+    """Fetches a guild from TibiaData, parses and returns a Guild object
+
+    The Guild object contains all the information available on Tibia.com
+    Guilds are case sensitive on tibia.com so guildstats.eu is checked for correct case.
+    If the guild can't be fetched due to a network error, an NetworkError exception is raised
+    If the character doesn't exist, None is returned."""
+    guildstats_url = f"http://guildstats.eu/guild?guild={urllib.parse.quote(name)}"
+
+    if tries == 0:
+        log.error("get_guild_online: Couldn't fetch {0}, network error.".format(name))
+        raise NetworkError()
+
+    # Fix casing using guildstats.eu if needed
+    # Sorry guildstats.eu :D
+    if not title_case:
+        try:
+            async with aiohttp.ClientSession() as session:
+                async with session.get(guildstats_url) as resp:
+                    content = await resp.text(encoding='ISO-8859-1')
+        except Exception:
+            await asyncio.sleep(network_retry_delay)
+            return await get_guild(name, title_case, tries - 1)
+
+        # Make sure we got a healthy fetch
+        try:
+            content.index('<div class="footer">')
+        except ValueError:
+            await asyncio.sleep(network_retry_delay)
+            return await get_guild(name, title_case, tries - 1)
+
+        # Check if the guild doesn't exist
+        if "<div>Sorry!" in content:
+            return None
+
+        # Failsafe in case guildstats.eu changes their websites format
+        try:
+            content.index("General info")
+            content.index("Recruitment")
+        except Exception:
+            log.error("get_guild_online: -IMPORTANT- guildstats.eu seems to have changed their websites format.")
+            raise NetworkError
+
+        start_index = content.index("General info")
+        end_index = content.index("Recruitment")
+        content = content[start_index:end_index]
+        m = re.search(r'<a href="set=(.+?)"', content)
+        if m:
+            name = urllib.parse.unquote_plus(m.group(1))
+    else:
+        name = name.title()
+
+    tibiadata_url = f"https://api.tibiadata.com/v2/guild/{urllib.parse.quote(name)}.json"
+
+    # Fetch website
+    try:
+        async with aiohttp.ClientSession() as session:
+            async with session.get(tibiadata_url) as resp:
+                content = await resp.text(encoding='ISO-8859-1')
+    except Exception:
+        await asyncio.sleep(network_retry_delay)
+        return await get_guild(name, title_case, tries - 1)
+
+    content_json = json.loads(content)
+    guild = Guild.parse_from_tibiadata(content_json)
+    if guild is None:
+        if title_case:
+            return await get_guild(name, False)
+        else:
+            return None
+    if guild.guildhall is not None:
+        with closing(tibiaDatabase.cursor()) as c:
+            c.execute("SELECT id FROM houses WHERE name LIKE ?", (guild.guildhall["name"].strip(),))
+            result = c.fetchone()
+            if result:
+                guild.guildhall["id"] = result["id"]
+    return guild
+
+
+async def get_recent_news(tries = 5):
+    if tries == 0:
+        log.error("get_recent_news: network error.")
+        raise NetworkError()
+    try:
+        url = f"https://api.tibiadata.com/v2/latestnews.json"
+    except UnicodeEncodeError:
+        return None
+    # Fetch website
+    try:
+        async with aiohttp.ClientSession() as session:
+            async with session.get(url) as resp:
+                content = await resp.text(encoding='ISO-8859-1')
+    except Exception:
+        await asyncio.sleep(network_retry_delay)
+        return await get_recent_news(tries - 1)
+
+    content_json = json.loads(content)
+    try:
+        newslist = content_json["newslist"]
+    except KeyError:
+        return None
+    for article in newslist["data"]:
+        article["date"] = parse_tibiadata_time(article["date"]).date()
+    return newslist["data"]
+
+
+async def get_news_article(article_id: int, tries=5) -> Optional[Dict[str, Union[str, dt.date]]]:
+    """Returns a news article with the specified id or None if it doesn't exist
+
+    If there's a network error, NetworkError exception is raised"""
+    if tries == 0:
+        log.error("get_recent_news: network error.")
+        raise NetworkError()
+    try:
+        url = f"https://api.tibiadata.com/v2/news/{article_id}.json"
+    except UnicodeEncodeError:
+        return None
+    # Fetch website
+    try:
+        async with aiohttp.ClientSession() as session:
+            async with session.get(url) as resp:
+                content = await resp.text(encoding='ISO-8859-1')
+    except Exception:
+        await asyncio.sleep(network_retry_delay)
+        return await get_recent_news(tries - 1)
+
+    content_json = json.loads(content)
+    try:
+        article = content_json["news"]
+    except KeyError:
+        return None
+    if "error" in article:
+        return None
+    article["id"] = article_id
+    article["date"] = parse_tibiadata_time(article["date"]).date()
+    return article
+
+
+def get_character_url(name):
+    """Gets a character's tibia.com URL"""
+    return url_character + urllib.parse.quote(name.encode('iso-8859-1'))
+
+
+def parse_tibia_time(tibia_time: str) -> Optional[dt.datetime]:
+    """Gets a time object from a time string from tibia.com"""
+    tibia_time = tibia_time.replace(",", "").replace("&#160;", " ")
+    # Getting local time and GMT
+    t = time.localtime()
+    u = time.gmtime(time.mktime(t))
+    # UTC Offset
+    local_utc_offset = ((timegm(t) - timegm(u)) / 60 / 60)
+    # Extracting timezone
+    tz = tibia_time[-4:].strip()
+    try:
+        # Convert time string to time object
+        # Removing timezone cause CEST and CET are not supported
+        t = dt.datetime.strptime(tibia_time[:-4].strip(), "%b %d %Y %H:%M:%S")
+    except ValueError:
+        log.error("parse_tibia_time: couldn't parse '{0}'".format(tibia_time))
+        return None
+
+    # Getting the offset
+    if tz == "CET":
+        utc_offset = 1
+    elif tz == "CEST":
+        utc_offset = 2
+    else:
+        log.error("parse_tibia_time: unknown timezone for '{0}'".format(tibia_time))
+        return None
+    # Add/subtract hours to get the real time
+    return t + dt.timedelta(hours=(local_utc_offset - utc_offset))
+
+
+def parse_tibiadata_time(time_dict: Dict[str, Union[int, str]]) -> Optional[dt.datetime]:
+    """Parses the time objects from TibiaData API
+
+    Time objects are made of a dictionary with three keys:
+        date: contains a string representation of the time
+        timezone: a string representation of the timezone the date time is based on
+        timezone_type: the type of representation used in the timezone key
+
+    :param time_dict: dictionary representing the time object.
+    :return: A UTC datetime object (timezone-aware) or None if a parsing error occurred
+    """
+    try:
+        t = dt.datetime.strptime(time_dict["date"], "%Y-%m-%d %H:%M:%S.%f")
+    except (KeyError, ValueError):
+        return None
+
+    if time_dict["timezone_type"] == 2:
+        if time_dict["timezone"] == "CET":
+            timezone_offset = 1
+        elif time_dict["timezone"] == "CEST":
+            timezone_offset = 2
+        else:
+            return None
+    else:
+        timezone_offset = 1
+    # We substract the offset to convert the time to UTC
+    t = t - dt.timedelta(hours=timezone_offset)
+    return t.replace(tzinfo=dt.timezone.utc)
+
+
+def get_stats(level: int, vocation: str):
+    """Returns a dictionary with the stats for a character of a certain vocation and level.
+
+    The dictionary has the following keys: vocation, hp, mp, cap, exp, exp_tnl."""
+    try:
+        level = int(level)
+    except ValueError:
+        raise ValueError("That's not a valid level.")
+    if level <= 0:
+        raise ValueError("Level must be higher than 0.")
+
+    vocation = vocation.lower().strip()
+    if vocation in KNIGHT:
+        hp = (level - 8) * 15 + 185
+        mp = (level - 0) * 5 + 50
+        cap = (level - 8) * 25 + 470
+        vocation = "knight"
+    elif vocation in PALADIN:
+        hp = (level - 8) * 10 + 185
+        mp = (level - 8) * 15 + 90
+        cap = (level - 8) * 20 + 470
+        vocation = "paladin"
+    elif vocation in MAGE:
+        hp = (level - 0) * 5 + 145
+        mp = (level - 8) * 30 + 90
+        cap = (level - 0) * 10 + 390
+        vocation = "mage"
+    elif vocation in NO_VOCATION or level < 8:
+        if vocation in NO_VOCATION:
+            vocation = "no vocation"
+        hp = (level - 0) * 5 + 145
+        mp = (level - 0) * 5 + 50
+        cap = (level - 0) * 10 + 390
+    else:
+        raise ValueError("That's not a valid vocation!")
+
+    exp = (50 * pow(level, 3) / 3) - 100 * pow(level, 2) + (850 * level / 3) - 200
+    exp_tnl = 50 * level * level - 150 * level + 200
+
+    return {"vocation": vocation, "hp": hp, "mp": mp, "cap": cap, "exp": int(exp), "exp_tnl": exp_tnl}
+
+
+def get_share_range(level: int):
+    """Returns the share range for a specific level
+
+    The returned value is a list with the lower limit and the upper limit in that order."""
+    return int(round(level * 2 / 3, 0)), int(round(level * 3 / 2, 0))
+
+
+async def get_world_bosses(world):
+    url = f"http://www.tibiabosses.com/{world}/"
+    try:
+        async with aiohttp.ClientSession() as session:
+            async with session.get(url) as resp:
+                content = await resp.text(encoding='ISO-8859-1')
+    except Exception as e:
+        return ERROR_NETWORK
+
+    try:
+        soup = BeautifulSoup(content, 'html.parser')
+        sections = soup.find_all('div', class_="execphpwidget")
+    except HTMLParser.HTMLParseError:
+        print("parse error")
+        return
+    if sections is None:
+        print("section was none")
+        return
+    bosses = {}
+    boss_pattern = re.compile(r'<i style=\"color:\w+;\">(?:<br\s*/>)?\s*([^<]+)\s*</i>\s*<a href=\"([^\"]+)\">'
+                              r'<img src=\"([^\"]+)\"\s*/></a>[\n\s]+(Expect in|Last seen)\s:\s(\d+)')
+    unpredicted_pattern = re.compile(r'<a href="([^"]+)"><img src="([^"]+)"/></a>[\n\s]+(Expect in|Last seen)\s:\s(\d+)')
+    for section in sections:
+        m = boss_pattern.findall(str(section))
+        if m:
+            for (chance, link, image, expect_last, days) in m:
+                name = link.split("/")[-1].replace("-", " ").lower()
+                bosses[name] = {"chance": chance.strip(), "url": link, "image": image, "type": expect_last,
+                                "days": int(days)}
+        else:
+            # This regex is for bosses without prediction
+            m = unpredicted_pattern.findall(str(section))
+            for (link, image, expect_last, days) in m:
+                name = link.split("/")[-1].replace("-", " ").lower()
+                bosses[name] = {"chance": "Unpredicted", "url": link, "image": image, "type": expect_last,
+                                "days": int(days)}
+    return bosses
+
+
+async def get_house(name, world=None):
+    """Returns a dictionary containing a house's info, a list of possible matches or None.
+
+    If world is specified, it will also find the current status of the house in that world."""
+    c = tibiaDatabase.cursor()
+    try:
+        # Search query
+        c.execute("SELECT * FROM houses WHERE name LIKE ? ORDER BY LENGTH(name) ASC LIMIT 15", ("%" + name + "%",))
+        result = c.fetchall()
+        if len(result) == 0:
+            return None
+        elif result[0]["name"].lower() == name.lower() or len(result) == 1:
+            house = result[0]
+        else:
+            return [x['name'] for x in result]
+        if world is None or world not in tibia_worlds:
+            house["fetch"] = False
+            return house
+        house["world"] = world
+        house["url"] = url_house.format(id=house["id"], world=world)
+        tries = 5
+        while True:
+            try:
+                async with aiohttp.ClientSession() as session:
+                    async with session.get(house["url"]) as resp:
+                        content = await resp.text(encoding='ISO-8859-1')
+            except Exception:
+                tries -= 1
+                if tries == 0:
+                    log.error("get_house: Couldn't fetch {0} (id {1}) in {2}, network error.".format(house["name"],
+                                                                                                     house["id"],
+                                                                                                     world))
+                    house["fetch"] = False
+                    break
+                await asyncio.sleep(network_retry_delay)
+                continue
+
+            # Trimming content to reduce load
+            try:
+                start_index = content.index("\"BoxContent\"")
+                end_index = content.index("</TD></TR></TABLE>")
+                content = content[start_index:end_index]
+            except ValueError:
+                if tries == 0:
+                    log.error("get_house: Couldn't fetch {0} (id {1}) in {2}, network error.".format(house["name"],
+                                                                                                     house["id"],
+                                                                                                     world))
+                    house["fetch"] = False
+                    break
+                else:
+                    tries -= 1
+                    await asyncio.sleep(network_retry_delay)
+                    continue
+            m = re.search(r'<BR>(.+)<BR><BR>(.+)', content)
+            if not m:
+                return house
+            house["fetch"] = True
+            house_info = m.group(1)
+            house_status = m.group(2)
+            m = re.search(r'monthly rent is <B>(\d+)', house_info)
+            if m:
+                house["rent"] = int(m.group(1))
+            if "rented" in house_status:
+                house["status"] = "rented"
+                m = re.search(r'rented by <A?.+name=([^\"]+).+(He|She) has paid the rent until <B>([^<]+)</B>',
+                              house_status)
+                if m:
+                    house["owner"] = urllib.parse.unquote_plus(m.group(1))
+                    house["owner_pronoun"] = m.group(2)
+                    house["until"] = m.group(3).replace("&#160;", " ")
+                if "move out" in house_status:
+                    house["status"] = "moving"
+                    m = re.search(r'will move out on <B>([^<]+)</B> \(time of daily server save\)', house_status)
+                    if m:
+                        house["move_date"] = m.group(1).replace("&#160;", " ")
+                    else:
+                        break
+                    m = re.search(r' and (?:will|wants to) pass the house to <A.+name=([^\"]+).+ for <B>(\d+) gold',
+                                  house_status)
+                    if m:
+                        house["status"] = "transfering"
+                        house["transferee"] = urllib.parse.unquote_plus(m.group(1))
+                        house["transfer_price"] = int(m.group(2))
+                        house["accepted"] = ("will pass " in m.group(0))
+            elif "auctioned" in house_status:
+                house["status"] = "auctioned"
+                if ". No bid has" in content:
+                    house["status"] = "empty"
+                    break
+                m = re.search(r'The auction (?:has ended|will end) at <B>([^<]+)</B>\. '
+                              r'The highest bid so far is <B>(\d+).+ by .+name=([^\"]+)\"', house_status)
+                if m:
+                    house["auction_end"] = m.group(1).replace("&#160;", " ")
+                    house["top_bid"] = int(m.group(2))
+                    house["top_bidder"] = urllib.parse.unquote_plus(m.group(3))
+                    break
+                pass
+            break
+        return house
+    finally:
+        c.close()
+
+
+def get_tibia_time_zone() -> int:
+    """Returns Germany's timezone, considering their daylight saving time dates"""
+    # Find date in Germany
+    gt = dt.datetime.utcnow() + dt.timedelta(hours=1)
+    germany_date = dt.date(gt.year, gt.month, gt.day)
+    dst_start = dt.date(gt.year, 3, (31 - (int(((5 * gt.year) / 4) + 4) % int(7))))
+    dst_end = dt.date(gt.year, 10, (31 - (int(((5 * gt.year) / 4) + 1) % int(7))))
+    if dst_start < germany_date < dst_end:
+        return 2
+    return 1
+
+
+def get_voc_abb(vocation: str) -> str:
+    """Given a vocation name, it returns an abbreviated string"""
+    abbrev = {'none': 'N', 'druid': 'D', 'sorcerer': 'S', 'paladin': 'P', 'knight': 'K', 'elder druid': 'ED',
+              'master sorcerer': 'MS', 'royal paladin': 'RP', 'elite knight': 'EK'}
+    try:
+        return abbrev[vocation.lower()]
+    except KeyError:
+        return 'N'
+
+
+def get_voc_emoji(vocation: str) -> str:
+    """Given a vocation name, returns a emoji representing it"""
+    emoji = {'none': EMOJI[":hatching_chick:"], 'druid': EMOJI[":snowflake:"], 'sorcerer': EMOJI[":flame:"],
+             'paladin': EMOJI[":archery:"],
+             'knight': EMOJI[":shield:"], 'elder druid': EMOJI[":snowflake:"],
+             'master sorcerer': EMOJI[":flame:"], 'royal paladin': EMOJI[":archery:"],
+             'elite knight': EMOJI[":shield:"]}
+    try:
+        return emoji[vocation.lower()]
+    except KeyError:
+        return EMOJI[":question:"]
+
+
+def get_map_area(x, y, z, size=15, scale=8, crosshair=True, client_coordinates=True):
+    """Gets a minimap picture of a map area
+
+    size refers to the radius of the image in actual tibia sqm
+    scale is how much the image will be streched (1 = 1 sqm = 1 pixel)
+    client_coordinates means the coordinate origin used is the same used for the Tibia Client
+        If set to False, the origin will be based on the top left corner of the map.
+    """
+    if client_coordinates:
+        x -= 124 * 256
+        y -= 121 * 256
+    c = tibiaDatabase.cursor()
+    c.execute("SELECT * FROM map WHERE z LIKE ?", (z,))
+    result = c.fetchone()
+    im = Image.open(io.BytesIO(bytearray(result['image'])))
+    im = im.crop((x - size, y - size, x + size, y + size))
+    im = im.resize((size * scale, size * scale))
+    if crosshair:
+        draw = ImageDraw.Draw(im)
+        width, height = im.size
+        draw.line((0, height / 2, width, height / 2), fill=128)
+        draw.line((width / 2, 0, width / 2, height), fill=128)
+
+    img_byte_arr = io.BytesIO()
+    im.save(img_byte_arr, format='png')
+    img_byte_arr = img_byte_arr.getvalue()
+    return img_byte_arr
+
+
+async def populate_worlds():
+    """Populate the list of currently available Tibia worlds"""
+
+    print('Fetching list of Tibia worlds...')
+    worlds = await get_world_list()
+    # Couldn't fetch world list, getting json backup
+    if worlds is None:
+        world_list = load_tibia_worlds_file()
+    else:
+        # Convert list of World objects to simple list of world names.
+        world_list = [w.name for w in worlds]
+        save_tibia_worlds_file(world_list)
+    tibia_worlds.extend(world_list)
+    print("\tDone")
+
+
+async def get_world_list(tries=3) -> Optional[List[World]]:
+    """Fetch the list of Tibia worlds from TibiaData"""
+    if tries == 0:
+        log.error("get_world_list(): Couldn't fetch TibiaData for the worlds list, network error.")
+        return
+
+    url = "https://api.tibiadata.com/v1/worlds.json"
+
+    # Fetch website
+    try:
+        async with aiohttp.ClientSession() as session:
+            async with session.get(url) as resp:
+                content = await resp.text(encoding='ISO-8859-1')
+    except Exception:
+        await asyncio.sleep(network_retry_delay)
+        return await get_world_list(tries - 1)
+
+    try:
+        json_content = json.loads(content)
+    except ValueError:
+        return
+
+    worlds = []
+    try:
+        for world in json_content["worlds"]["allworlds"]:
+            try:
+                world["online"] = int(world["online"])
+            except ValueError:
+                world["online"] = 0
+            worlds.append(World(name=world["name"], online=world["online"], location=world["location"]))
+    except KeyError:
+        return
+    return worlds
+
+
+def save_tibia_worlds_file(world_list: List[str]):
+    """Receives JSON content and writes to a backup file."""
+
+    try:
+        with open("data/tibia_worlds.json", "w+") as json_file:
+            json.dump(world_list, json_file)
+    except Exception:
+        log.error("save_tibia_worlds_file(): Could not save JSON to file.")
+
+
+def load_tibia_worlds_file():
+    """Loading Tibia worlds list from an existing .json backup file."""
+
+    try:
+        with open("data/tibia_worlds.json") as json_file:
+            return json.load(json_file)
+    except Exception:
+        log.error("load_tibia_worlds_file(): Error loading backup .json file.")